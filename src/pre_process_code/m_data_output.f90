!>
!! @file m_data_output.f90
!! @brief Contains module m_data_output

!> @brief This module takes care of writing the grid and initial condition
!!              data files into the "0" time-step directory located in the folder
!!              associated with the rank of the local processor, which is a sub-
!!              directory of the case folder specified by the user in the input
!!              file MFC_PreProcess.inp.
MODULE m_data_output
    
    ! Dependencies =============================================================
    USE m_derived_types         !< Definitions of the derived types
    
    USE m_global_parameters     !< Global parameters for the code
    
    USE m_mpi_proxy             !< Message passing interface (MPI) module proxy

    USE mpi                     !< Message passing interface (MPI) module
    
    USE m_compile_specific

    USE m_variables_conversion
    ! ==========================================================================
    
    
    IMPLICIT NONE
    
    
    PRIVATE; PUBLIC :: s_write_serial_data_files, &
                       s_write_parallel_data_files, &
                       s_write_data_files, &
                       s_initialize_data_output_module, &
                       s_finalize_data_output_module

    ABSTRACT INTERFACE ! ===================================================

        !>  Interface for the conservative data
        !! @param q_cons_vf The conservative variables
        SUBROUTINE s_write_abstract_data_files(q_cons_vf)

            IMPORT :: scalar_field, sys_size

            ! Conservative variables
            TYPE(scalar_field), &
            DIMENSION(sys_size), &
            INTENT(IN) :: q_cons_vf


        END SUBROUTINE s_write_abstract_data_files ! -------------------
    END INTERFACE ! ========================================================



    CHARACTER(LEN = path_len + 2*name_len), PRIVATE :: t_step_dir !<
    !! Time-step folder into which grid and initial condition data will be placed
    
    CHARACTER(LEN = path_len + 2*name_len), PUBLIC :: restart_dir !< 
    !! Restart data folder

    PROCEDURE(s_write_abstract_data_files), POINTER :: s_write_data_files => NULL()
    
    CONTAINS
        
        !>  Writes grid and initial condition data files to the "0"
        !!  time-step directory in the local processor rank folder
        !! @param q_cons_vf The conservative variables
        SUBROUTINE s_write_serial_data_files(q_cons_vf) ! -----------
            TYPE(scalar_field), &
            DIMENSION(sys_size), &
            INTENT(IN) :: q_cons_vf

            LOGICAL :: file_exist !< checks if file exists
            
            CHARACTER(LEN=15) :: FMT

            CHARACTER(LEN = &
            INT(FLOOR(LOG10(REAL(sys_size, KIND(0d0))))) + 1) :: file_num !< Used to store 
            !! the number, in character form, of the currently
            !! manipulated conservative variable data file

            CHARACTER(LEN = LEN_TRIM(t_step_dir) + name_len) :: file_loc !<
            !! Generic string used to store the address of a particular file
            
            INTEGER :: i,j,k,l !< Generic loop iterator
            INTEGER :: t_step
           
            REAL(KIND(0d0)), DIMENSION(nb) :: nRtmp         !< Temporary bubble concentration
            REAL(KIND(0d0)) :: nbub                         !< Temporary bubble number density
            REAL(KIND(0d0)) :: gamma, lit_gamma, pi_inf     !< Temporary EOS params
            REAL(KIND(0d0)) :: rho                          !< Temporary density

            t_step = 0

            ! Outputting the Locations of the Cell-boundaries ==================
            
            ! x-coordinate direction
            file_loc = TRIM(t_step_dir) // '/x_cb.dat'
            OPEN(1, FILE = TRIM(file_loc), FORM = 'unformatted', STATUS = 'new')
            WRITE(1) x_cb
            CLOSE(1)
            
            ! y- and z-coordinate directions
            IF(n > 0) THEN
                ! y-coordinate direction
                file_loc = TRIM(t_step_dir) // '/y_cb.dat'
                OPEN(1, FILE = TRIM(file_loc), FORM = 'unformatted', &
                        STATUS = 'new')
                WRITE(1) y_cb
                CLOSE(1)
                
                ! z-coordinate direction
                IF(p > 0) THEN
                    file_loc = TRIM(t_step_dir) // '/z_cb.dat'
                    OPEN(1, FILE = TRIM(file_loc), FORM = 'unformatted', &
                            STATUS = 'new')
                    WRITE(1) z_cb
                    CLOSE(1)
                END IF
            END IF
            ! ==================================================================
            
            
            ! Outputting Conservative Variables ================================
            DO i = 1, sys_size
                WRITE(file_num, '(I0)') i
                file_loc = TRIM(t_step_dir) // '/q_cons_vf' // TRIM(file_num) &
                       // '.dat'
                OPEN(1, FILE = TRIM(file_loc), FORM = 'unformatted', &
                    STATUS = 'new')
                WRITE(1) q_cons_vf(i)%sf
                CLOSE(1)
            END DO
            ! ==================================================================
    
            gamma = fluid_pp(1)%gamma
            lit_gamma = 1d0/fluid_pp(1)%gamma + 1d0
            pi_inf = fluid_pp(1)%pi_inf

            IF (precision==1) THEN
                FMT="(2F30.3)"
            ELSE
                FMT="(2F40.14)"
            END IF
            
            WRITE(t_step_dir,'(A,I0,A,I0)') TRIM(case_dir) // '/D'
            file_loc = TRIM(t_step_dir) // '/.'
        
            INQUIRE( FILE = TRIM(file_loc), EXIST = file_exist )
        
            IF(.NOT.file_exist) CALL SYSTEM('mkdir -p ' // TRIM(t_step_dir))

            !1D
            IF (n ==0 .AND. p ==0) THEN
                IF ((model_eqns == 2) .OR. (model_eqns == 3)) THEN
                    DO i = 1, sys_size+1
                        WRITE(file_loc,'(A,I0,A,I2.2,A,I6.6,A)') TRIM(t_step_dir) // '/prim.', i, '.', proc_rank, '.', t_step,'.dat'

                        OPEN(2,FILE= TRIM(file_loc) )
                            DO j=0,m
                                CALL s_convert_to_mixture_variables( q_cons_vf, j, 0, 0, rho, gamma, pi_inf)

                                lit_gamma = 1d0/gamma + 1d0
                                
                                IF ( ((i.ge.cont_idx%beg) .AND. (i.le.cont_idx%end))    &
                                                          .OR.                          &
                                     ((i.ge.adv_idx%beg)  .AND. (i.le.adv_idx%end))     &
                                                         ) THEN 
                                    WRITE(2,FMT) x_cb(j),q_cons_vf(i)%sf(j,0,0)
                                ELSE IF (i.eq.mom_idx%beg) THEN !u
                                    WRITE(2,FMT) x_cb(j),q_cons_vf(mom_idx%beg)%sf(j,0,0)/rho
                                ELSE IF (i.eq.stress_idx%beg) THEN !tau_e
                                    WRITE(2,FMT) x_cb(j),q_cons_vf(stress_idx%beg)%sf(j,0,0)/rho
                                ELSE IF (i.eq.E_idx) THEN !p
                                    IF (model_eqns == 4) THEN
                                        !Tait pressure from density
                                        WRITE(2,FMT) x_cb(j), &
                                            (pref + pi_inf) * (                     &
                                            ( q_cons_vf(1)%sf(j,0,0)/               &
                                            (rhoref*(1.d0-q_cons_vf(4)%sf(j,0,0)))  & 
                                            ) ** lit_gamma )                        &
                                            - pi_inf
<<<<<<< HEAD
                                    ELSE IF ((model_eqns==2 .OR. model_eqns==3) .AND. (bubbles .NEQV. .TRUE.)) THEN
=======
                                    ! For cases with initial tau_e nonzero, will need to add elastic contribution here:
!                                   ELSE IF (hypoelasticity) THEN
!                                       not yet implemented                                        
                                    ELSE IF (model_eqns == 2 .AND. (bubbles .NEQV. .TRUE.)) THEN
>>>>>>> daf5832b
                                        !Stiffened gas pressure from energy
                                        WRITE(2,FMT) x_cb(j), &
                                            (                                       & 
                                            q_cons_vf(E_idx)%sf(j,0,0)  -            &
                                            0.5d0*(q_cons_vf(mom_idx%beg)%sf(j,0,0)**2.d0)/rho - &
                                            pi_inf &
                                            ) / gamma
                                    ELSE
                                        !Stiffened gas pressure from energy with bubbles
                                        WRITE(2,FMT) x_cb(j), &
                                            (                                       & 
                                            (q_cons_vf(E_idx)%sf(j,0,0)  -            &
                                            0.5d0*(q_cons_vf(mom_idx%beg)%sf(j,0,0)**2.d0)/rho) / &
                                            (1.d0 - q_cons_vf(alf_idx)%sf(j,0,0)) - &
                                            pi_inf &
                                            ) / gamma
                                    END IF
                                ELSE IF ((i .GE. bub_idx%beg) .AND. (i .LE. bub_idx%end) .AND. bubbles) THEN
                                    DO k = 1,nb
                                        nRtmp(k) = q_cons_vf(bub_idx%rs(k))%sf(j,0,0)
                                    END DO
                                    CALL s_comp_n_from_cons( q_cons_vf(alf_idx)%sf(j,0,0), nRtmp, nbub)                                
                                    
                                    WRITE(2,FMT) x_cb(j),q_cons_vf(i)%sf(j,0,0)/nbub
                                END IF
                                IF (i==sys_size+1) THEN
                                    WRITE(2,FMT) x_cb(j), rho
                                END IF
                            END DO
                        CLOSE(2)
                    END DO
                END IF

                DO i = 1, sys_size    
                    WRITE(file_loc,'(A,I0,A,I2.2,A,I6.6,A)') TRIM(t_step_dir) // '/cons.', i, '.', proc_rank, '.', t_step,'.dat'

                    OPEN(2,FILE= TRIM(file_loc) )
                        DO j=0,m
                            WRITE(2,FMT) x_cb(j),q_cons_vf(i)%sf(j,0,0)
                        END DO
                    CLOSE(2)
                END DO
            END IF


            IF (precision==1) THEN
                FMT="(3F30.7)"
            ELSE
                FMT="(3F40.14)"
            END IF

            ! 2D
            IF ( (n>0) .AND. (p==0) ) THEN
                DO i = 1,sys_size
                    WRITE(file_loc,'(A,I0,A,I2.2,A,I6.6,A)') TRIM(t_step_dir) // '/cons.', i, '.', proc_rank, '.', t_step,'.dat'
                    OPEN(2,FILE= TRIM(file_loc) )
                        DO j=0,m
                        DO k=0,n
                            WRITE(2,FMT) x_cb(j),y_cb(k), q_cons_vf(i)%sf(j,k,0)
                        END DO
                        WRITE(2,*)
                        END DO
                    CLOSE(2)
                END DO
            END IF


            ! 3D
            IF ( p > 0) THEN
                DO i = 1,sys_size
                    WRITE(file_loc,'(A,I0,A,I2.2,A,I6.6,A)') TRIM(t_step_dir) // '/cons.', i, '.', proc_rank, '.', t_step,'.dat'
                    OPEN(2,FILE= TRIM(file_loc) )
                        DO j=0,m
                        DO k=0,n
                        DO l=0,p
                            WRITE(2,FMT) x_cb(j),y_cb(k),z_cb(l), q_cons_vf(i)%sf(j,k,l)
                        END DO
                        WRITE(2,*)
                        END DO
                        WRITE(2,*)
                        END DO
                    CLOSE(2)
                END DO
            END IF

        END SUBROUTINE s_write_serial_data_files ! ------------------------------------



        !> Writes grid and initial condition data files in parallel to the "0"
        !!  time-step directory in the local processor rank folder
        !! @param q_cons_vf The conservative variables
        SUBROUTINE s_write_parallel_data_files(q_cons_vf) ! --

            ! Conservative variables
            TYPE(scalar_field), &
            DIMENSION(sys_size), &
            INTENT(IN) :: q_cons_vf

            INTEGER :: ifile, ierr, data_size
            INTEGER, DIMENSION(MPI_STATUS_SIZE) :: status
            INTEGER(KIND=MPI_OFFSET_KIND) :: disp
            INTEGER(KIND=MPI_OFFSET_KIND) :: m_MOK, n_MOK, p_MOK
            INTEGER(KIND=MPI_OFFSET_KIND) :: WP_MOK, var_MOK, str_MOK
            INTEGER(KIND=MPI_OFFSET_KIND) :: NVARS_MOK
            INTEGER(KIND=MPI_OFFSET_KIND) :: MOK

            CHARACTER(LEN=path_len + 2*name_len) :: file_loc 
            LOGICAL :: file_exist

            ! Generic loop iterator
            INTEGER :: i

            ! Initialize MPI data I/O
            CALL s_initialize_mpi_data(q_cons_vf)

            ! Open the file to write all flow variables
            WRITE(file_loc, '(A)') '0.dat'
            file_loc = TRIM(restart_dir) // TRIM(mpiiofs) // TRIM(file_loc)
            INQUIRE(FILE = TRIM(file_loc),EXIST = file_exist)
            IF (file_exist .AND. proc_rank == 0) THEN
                CALL MPI_FILE_DELETE(file_loc,mpi_info_int,ierr)
            END IF
            CALL MPI_FILE_OPEN(MPI_COMM_WORLD,file_loc,IOR(MPI_MODE_WRONLY,MPI_MODE_CREATE),&
                        mpi_info_int,ifile,ierr)

            ! Size of local arrays
            data_size = (m+1)*(n+1)*(p+1)

            ! Resize some integers so MPI can write even the biggest files
            m_MOK     = INT(m_glb+1,  MPI_OFFSET_KIND)
            n_MOK     = INT(n_glb+1,  MPI_OFFSET_KIND)
            p_MOK     = INT(p_glb+1,  MPI_OFFSET_KIND)
            WP_MOK    = INT(8d0,      MPI_OFFSET_KIND)
            MOK       = INT(1d0,      MPI_OFFSET_KIND)
            str_MOK   = INT(name_len, MPI_OFFSET_KIND)
            NVARS_MOK = INT(sys_size, MPI_OFFSET_KIND)
            
            ! Write the data for each variable
            IF (bubbles) THEN
                DO i = 1, sys_size! adv_idx%end
                var_MOK = INT(i, MPI_OFFSET_KIND)

                ! Initial displacement to skip at beginning of file
                disp = m_MOK*MAX(MOK,n_MOK)*MAX(MOK,p_MOK)*WP_MOK*(var_MOK-1)

                CALL MPI_FILE_SET_VIEW(ifile,disp,MPI_DOUBLE_PRECISION,MPI_IO_DATA%view(i), &
                            'native',mpi_info_int,ierr)
                CALL MPI_FILE_WRITE_ALL(ifile,MPI_IO_DATA%var(i)%sf,data_size, &
                            MPI_DOUBLE_PRECISION,status,ierr)
                END DO
            ELSE
!                DO i = 1, adv_idx%end
                DO i = 1, sys_size
                var_MOK = INT(i, MPI_OFFSET_KIND)

                ! Initial displacement to skip at beginning of file
                disp = m_MOK*MAX(MOK,n_MOK)*MAX(MOK,p_MOK)*WP_MOK*(var_MOK-1)

                CALL MPI_FILE_SET_VIEW(ifile,disp,MPI_DOUBLE_PRECISION,MPI_IO_DATA%view(i), &
                            'native',mpi_info_int,ierr)
                CALL MPI_FILE_WRITE_ALL(ifile,MPI_IO_DATA%var(i)%sf,data_size, &
                            MPI_DOUBLE_PRECISION,status,ierr)
                END DO
            END IF

            CALL MPI_FILE_CLOSE(ifile,ierr)

        END SUBROUTINE s_write_parallel_data_files ! ---------------------------

        
        !> Computation of parameters, allocation procedures, and/or
        !!              any other tasks needed to properly setup the module
        SUBROUTINE s_initialize_data_output_module() ! ----------------------------
            ! Generic string used to store the address of a particular file
            CHARACTER(LEN = LEN_TRIM(case_dir) + 2*name_len) :: file_loc
            
            ! Generic logical used to check the existence of directories
            LOGICAL :: dir_check
            
            
            IF (parallel_io .NEQV. .TRUE.) THEN
                ! Setting the address of the time-step directory
                WRITE(t_step_dir, '(A,I0,A)') '/p_all/p', proc_rank, '/0'
                t_step_dir = TRIM(case_dir) // TRIM(t_step_dir)
                
                
                ! Checking the existence of the time-step directory, removing it, if
                ! it exists, and creating a new copy. Note that if preexisting grid
                ! and/or initial condition data are to be read in from the very same
                ! location, then the above described steps are not executed here but
                ! rather in the module m_start_up.f90.
                IF(old_grid .NEQV. .TRUE.) THEN
                    
                    file_loc = TRIM(t_step_dir) // '/'
                    
                    CALL my_inquire(file_loc,dir_check)
        
                    IF(dir_check) CALL SYSTEM('rm -rf ' // TRIM(t_step_dir))
                    CALL SYSTEM('mkdir -p ' // TRIM(t_step_dir))
                    
                END IF
             
                s_write_data_files => s_write_serial_data_files
            ELSE
                WRITE(restart_dir, '(A)') '/restart_data'
                restart_dir = TRIM(case_dir) // TRIM(restart_dir)

                IF ((old_grid .NEQV. .TRUE.) .AND. (proc_rank == 0)) THEN

                    file_loc = TRIM(restart_dir) // '/'
                    CALL my_inquire(file_loc,dir_check)

                    IF (dir_check) CALL SYSTEM('rm -rf ' // TRIM(restart_dir))
                    CALL SYSTEM('mkdir -p ' // TRIM(restart_dir))
                END IF

                CALL s_mpi_barrier()

                s_write_data_files => s_write_parallel_data_files

            END IF
            
        END SUBROUTINE s_initialize_data_output_module ! --------------------------
        
        
        
        !> Resets s_write_data_files pointer
        SUBROUTINE s_finalize_data_output_module() ! ---------------------------

            s_write_data_files => NULL()

        END SUBROUTINE s_finalize_data_output_module ! -------------------------
        
        
        
        
        
END MODULE m_data_output<|MERGE_RESOLUTION|>--- conflicted
+++ resolved
@@ -180,14 +180,10 @@
                                             (rhoref*(1.d0-q_cons_vf(4)%sf(j,0,0)))  & 
                                             ) ** lit_gamma )                        &
                                             - pi_inf
-<<<<<<< HEAD
-                                    ELSE IF ((model_eqns==2 .OR. model_eqns==3) .AND. (bubbles .NEQV. .TRUE.)) THEN
-=======
                                     ! For cases with initial tau_e nonzero, will need to add elastic contribution here:
 !                                   ELSE IF (hypoelasticity) THEN
 !                                       not yet implemented                                        
-                                    ELSE IF (model_eqns == 2 .AND. (bubbles .NEQV. .TRUE.)) THEN
->>>>>>> daf5832b
+                                    ELSE IF ((model_eqns==2 .OR. model_eqns==3) .AND. (bubbles .NEQV. .TRUE.)) THEN
                                         !Stiffened gas pressure from energy
                                         WRITE(2,FMT) x_cb(j), &
                                             (                                       & 
