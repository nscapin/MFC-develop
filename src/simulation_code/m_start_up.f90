!>
!! @file m_start_up.f90
!! @brief Contains module m_start_up

!> @brief The purpose of the module is primarily to read in the files that
!!              contain the inputs, the initial condition data and the grid data
!!              that are provided by the user. The module is additionally tasked
!!              with verifying the consistency of the user inputs and completing
!!              the grid variablesThe purpose of the module is primarily to read 
!!              in the files that
!!              contain the inputs, the initial condition data and the grid data
!!              that are provided by the user. The module is additionally tasked
!!              with verifying the consistency of the user inputs and completing
!!              the grid variables.
MODULE m_start_up
    
    
    ! Dependencies =============================================================
    USE m_derived_types        !< Definitions of the derived types
    
    USE m_global_parameters    !< Definitions of the global parameters
    
    USE m_mpi_proxy            !< Message passing interface (MPI) module proxy
    
    USE m_variables_conversion !< State variables type conversion procedures

    USE m_compile_specific
    ! ==========================================================================
    
    
    IMPLICIT NONE
    
    PRIVATE; PUBLIC :: s_initialize_start_up_module, &
                       s_read_input_file, &
                       s_check_input_file, &
                       s_read_data_files, &
                       s_read_serial_data_files, &
                       s_read_parallel_data_files, &
                       s_populate_grid_variables_buffers, &
                       s_account_for_capillary_potential_energy, &
                       s_initialize_internal_energy_equations, &
                       s_finalize_start_up_module 

    ABSTRACT INTERFACE ! ===================================================

        !! @param q_cons_vf  Conservative variables
        SUBROUTINE s_read_abstract_data_files(q_cons_vf) ! -----------

            IMPORT :: scalar_field, sys_size

            TYPE(scalar_field), &
            DIMENSION(sys_size), &
            INTENT(INOUT) :: q_cons_vf

        END SUBROUTINE s_read_abstract_data_files ! -----------------

    END INTERFACE ! ========================================================

    TYPE(scalar_field), ALLOCATABLE, DIMENSION(:)  :: grad_x_vf,grad_y_vf,grad_z_vf,norm_vf,kappa_vf

    PROCEDURE(s_read_abstract_data_files), POINTER :: s_read_data_files => NULL()
    
    CONTAINS
        
        
        
        !>  The purpose of this procedure is to first verify that an
        !!      input file has been made available by the user. Provided
        !!      that this is so, the input file is then read in.
    subroutine s_read_input_file() ! ---------------------------------------

        ! Relative path to the input file provided by the user
        character(LEN=name_len) :: file_path = 'simulation.inp'

        logical :: file_exist !<
            !! Logical used to check the existence of the input file
            
            ! Namelist of the global parameters which may be specified by user
            NAMELIST /user_inputs/ case_dir, run_time_info, m, n, p, dt,     &
                                   t_step_start, t_step_stop, t_step_save,   &
                                   model_eqns, num_fluids, adv_alphan,       &
                                   mpp_lim, time_stepper, weno_vars,         &
                                   weno_order, weno_eps, char_decomp,        &
                                   mapped_weno, mp_weno, weno_avg,           &
                                   riemann_solver, wave_speeds, avg_state,   &
                                   commute_err, split_err, bc_x, bc_y, bc_z, &
                                   hypoelasticity,                           &
                                   fluid_pp, com_wrt, cb_wrt, probe_wrt,     &
                                   fd_order, probe, num_probes, t_step_old,  &
                                   threshold_mf, moment_order, alt_crv,      &
                                   alt_soundspeed, mixture_err, weno_Re_flux,&
                                   tvd_riemann_flux, tvd_rhs_flux,           &
                                   tvd_wave_speeds, flux_lim, We_rhs_flux,   &
                                   We_riemann_flux, We_src, null_weights,    &
                                   We_wave_speeds, lsq_deriv, precision,     & 
                                   parallel_io,                              &
                                   regularization, reg_eps, cyl_coord,       & 
                                   rhoref, pref, bubbles, bubble_model,      &
                                   R0ref, nb, Ca, Web, Re_inv,               &
                                   monopole, mono, num_mono,                 &
                                   polytropic, thermal,                      &
                                   integral, integral_wrt, num_integrals,    &
                                   polydisperse, poly_sigma, qbmm, nnode,    &
<<<<<<< HEAD
                                   R0_type, DEBUG, t_tol, relax_model,		 &
								   palpha_eps, ptgalpha_eps
=======
                                   R0_type, DEBUG, t_tol, cu_mpi
>>>>>>> 29227dc5
            
            
            ! Checking that an input file has been provided by the user. If it
            ! has, then the input file is read in, otherwise, simulation exits.
            INQUIRE(FILE = TRIM(file_path), EXIST = file_exist)
            
            IF(file_exist) THEN
                OPEN(1, FILE   = TRIM(file_path), &
                        FORM   = 'formatted'    , &
                        ACTION = 'read'         , &
                        STATUS = 'old'            )
                READ(1, NML = user_inputs); CLOSE(1)

                ! Store BC information into global BC
                bc_x_glb%beg = bc_x%beg
                bc_x_glb%end = bc_x%end
                bc_y_glb%beg = bc_y%beg
                bc_y_glb%end = bc_y%end
                bc_z_glb%beg = bc_z%beg
                bc_z_glb%end = bc_z%end

                ! Store m,n,p into global m,n,p
                m_glb = m
                n_glb = n
                p_glb = p

            ELSE
                PRINT '(A)', TRIM(file_path) // ' is missing. Read input. Exiting ...'
                CALL s_mpi_abort()
            END IF
            
        END SUBROUTINE s_read_input_file ! -------------------------------------
        
        !> The goal of this procedure is to verify that each of the
        !!      user provided inputs is valid and that their combination
        !!      consitutes a meaningful configuration for the simulation.
        SUBROUTINE s_check_input_file() ! --------------------------------------
            
            
            ! Relative path to the current directory file in the case directory
            CHARACTER(LEN = path_len) :: file_path
            
            ! Logical used to check the existence of the current directory file
            LOGICAL :: file_exist
            
            ! Generic loop iterators
            INTEGER :: i,j

            INTEGER :: bub_fac !for allowing an extra fluid_pp if there are bubbles

            bub_fac = 0
            IF ( bubbles .AND. (num_fluids == 1) ) bub_fac = 1
            
            ! Logistics ========================================================
            file_path = TRIM(case_dir) // '/.'
           
            CALL my_inquire(file_path,file_exist)

            IF(file_exist .NEQV. .TRUE.) THEN
                PRINT '(A)', TRIM(file_path) // ' is missing. Check input. Exiting ...'
                CALL s_mpi_abort()
            END IF
            ! ==================================================================
            
           
            ! Computational Domain Parameters ==================================
            IF(m <= 0) THEN
                PRINT '(A)', 'Unsupported value of m. Exiting ...'
                CALL s_mpi_abort()
            ELSEIF(n < 0) THEN
                PRINT '(A)', 'Unsupported value of n. Exiting ...'
                CALL s_mpi_abort()
            ELSEIF(p < 0) THEN
                PRINT '(A)', 'Unsupported value of p. Exiting ...'
                CALL s_mpi_abort()
            ELSEIF(cyl_coord .AND. p > 0 .AND. MOD(p,2) /= 1) THEN
                PRINT '(A)', 'Unsupported value of p. Exiting ...'
                CALL s_mpi_abort()
            ELSEIF(n == 0 .AND. p > 0) THEN
                PRINT '(A)', 'Unsupported combination of values of ' // &
                             'n and p. Exiting ...'
                CALL s_mpi_abort()
            ELSEIF(dt <= 0) THEN
                PRINT '(A)', 'Unsupported value of dt. Exiting ...'
                CALL s_mpi_abort()
            ELSEIF(t_step_start < 0) THEN
                PRINT '(A)', 'Unsupported value of t_step_start. Exiting ...'
                CALL s_mpi_abort()
            ELSEIF(t_step_stop <= t_step_start) THEN
                PRINT '(A)', 'Unsupported combination of values of ' // &
                             't_step_start and t_step_stop. '        // &
                             'Exiting ...'
                CALL s_mpi_abort()
            ELSEIF(t_step_save > t_step_stop - t_step_start) THEN
                PRINT '(A)', 'Unsupported combination of values of ' // &
                             't_step_start, t_step_stop and '        // &
                             't_step_save. Exiting ...'
                CALL s_mpi_abort()
            END IF
            ! ==================================================================
            
            
            ! Simulation Algorithm Parameters ==================================
            IF(ALL(model_eqns /= (/1,2,3,4/))) THEN
                PRINT '(A)', 'Unsupported value of model_eqns. Exiting ...'
                CALL s_mpi_abort()
            ELSEIF( model_eqns == 2 .AND. bubbles .AND. bubble_model == 1  ) THEN
                PRINT '(A)', 'The 5-equation bubbly flow model requires bubble_model = 2 (Keller--Miksis)'
                CALL s_mpi_abort()
            ELSEIF(model_eqns == 3 .AND. relax_model .LT. 0 .AND. relax_model .GT. 6) THEN
                PRINT '(A)', 'Relaxation model untested with 6-equation model'
                CALL s_mpi_abort()
	    ! checking whether both palpha_eps and ptgalpha_eps are both withing the interval (0,1]	
	    ELSEIF( ( palpha_eps <= 0d0 .OR. palpha_eps > 1d0 ) .OR. ( ptgalpha_eps <= 0d0 .OR. ptgalpha_eps > 1d0 ) ) THEN
			    PRINT '(A)', 'palpha_eps and ptgalpha_eps must be positive, but' // &
							 ' lower than 1. Exiting ...'
                CALL s_mpi_abort()
            ELSEIF( bubbles .AND. bubble_model == 3 .AND. (polytropic .NEQV. .TRUE.)  ) THEN
                PRINT '(A)', 'RP bubbles require polytropic compression'
                CALL s_mpi_abort()
            ELSEIF( cyl_coord .AND. bubbles ) THEN
                PRINT '(A)', 'Bubble models untested in cylindrical coordinates'
                CALL s_mpi_abort()
            ELSEIF( model_eqns == 3 .AND. bubbles ) THEN
                PRINT '(A)', 'Bubble models untested with 6-equation model'
                CALL s_mpi_abort()
            ELSEIF( model_eqns == 1 .AND. bubbles ) THEN
                PRINT '(A)', 'Bubble models untested with pi-gamma model'
                CALL s_mpi_abort()
            ELSEIF( model_eqns == 4 .AND. num_fluids /= 1 ) THEN
                PRINT '(A)', 'The 4-equation model implementation is not a multi-component and requires num_fluids = 1'
                CALL s_mpi_abort()
            ELSEIF( bubbles .AND. weno_vars /= 2 ) THEN
                PRINT '(A)', 'Bubble modeling requires weno_vars = 2'
                CALL s_mpi_abort()
        ! TESTING Bubbles with riemann_solver == 1
!            ELSEIF( bubbles .AND. riemann_solver /= 2 ) THEN
!                PRINT '(A)', 'Bubble modeling requires riemann_solver = 2'
!                CALL s_mpi_abort()
            ELSEIF( bubbles .AND. commute_err ) THEN
                PRINT '(A)', 'Bubble modeling is not compatible with commute_err'
                CALL s_mpi_abort()
            ELSEIF( bubbles .AND. split_err ) THEN
                PRINT '(A)', 'Bubble modeling is not compatible with split_err'
                CALL s_mpi_abort()
            ELSEIF( bubbles .AND. regularization ) THEN
                PRINT '(A)', 'Bubble modeling is not compatible with regularization'
                CALL s_mpi_abort()
            ELSEIF( bubbles .AND. (adv_alphan .NEQV. .TRUE.) ) THEN
                PRINT '(A)', 'Bubble modeling requires adv_alphan'
                CALL s_mpi_abort()
            ELSEIF( (bubbles  .NEQV. .TRUE.) .AND. polydisperse ) THEN
                PRINT '(A)', 'Polydisperse bubble modeling requires the bubble switch to be activated'
                CALL s_mpi_abort()
            ELSEIF( polydisperse .and. (poly_sigma == dflt_real) ) THEN
                PRINT '(A)', 'Polydisperse bubble modeling requires poly_sigma > 0'
                CALL s_mpi_abort()
            ELSEIF( qbmm.AND. (bubbles .NEQV. .TRUE.) ) THEN
                PRINT '(A)', 'QBMM requires bubbles'
                CALL s_mpi_abort()
            ELSEIF( qbmm .AND. (nnode .NE. 4) ) THEN
                PRINT '(A)', 'nnode not supported'
                CALL s_mpi_abort()
            ELSEIF(model_eqns == 3 .AND. riemann_solver /= 2) THEN
                PRINT '(A)', 'Unsupported combination of values of ' // &
                             'model_eqns (6-eq) and riemann_solver (please use riemann_solver = 2). '  // &
                             'Exiting ...'
                CALL s_mpi_abort()
            ELSEIF(model_eqns == 3 .AND. (alt_soundspeed .OR. regularization)) THEN
                PRINT '(A)', 'Unsupported combination of values of ' // &
                             'model_eqns (6-eq) and alt_soundspeed or regularization. '  // &
                             'Exiting ...'
                CALL s_mpi_abort()
            ELSEIF(model_eqns == 3 .AND. (tvd_riemann_flux .OR. tvd_wave_speeds)) THEN
                PRINT '(A)', 'Unsupported combination of values of ' // &
                             'model_eqns (6-eq) and tvd_riemann_flux or tvd_wave_speeds. '  // &
                             'Exiting ...'
                CALL s_mpi_abort()
            ELSEIF(model_eqns == 3 .AND. avg_state == 1) THEN
                PRINT '(A)', 'Unsupported combination of values of ' // &
                             'model_eqns (6-eq) and Roe average (please use avg_state = 2). '  // &
                             'Exiting ...'
                CALL s_mpi_abort()
            ELSEIF(model_eqns == 3 .AND. wave_speeds == 2) THEN
                PRINT '(A)', 'Unsupported combination of values of ' // &
                             'model_eqns (6-eq) and wave_speeds (please use wave_speeds = 1). '  // &
                             'Exiting ...'
                CALL s_mpi_abort()
            ELSEIF(model_eqns == 3 .AND. (cyl_coord .AND. p /= 0)) THEN
                PRINT '(A)', 'Unsupported combination of values of ' // &
                             'model_eqns (6-eq) and cylindrical coordinates. '  // &
                             'Exiting ...'
                CALL s_mpi_abort()
            ELSEIF(model_eqns == 3 .AND. (commute_err .OR. split_err)) THEN
                PRINT '(A)', 'Unsupported combination of values of ' // &
                             'model_eqns (6-eq) and commute_err or split_err. '  // &
                             'Exiting ...'
                CALL s_mpi_abort()
            ELSEIF(               num_fluids /= dflt_int              &
                                          .AND.                       &
                    (num_fluids < 1 .OR. num_fluids > num_fluids_max) ) THEN
                PRINT '(A)', 'Unsupported value of num_fluids. Exiting ...'
                CALL s_mpi_abort()
            ELSEIF( (model_eqns == 1 .AND. num_fluids /= dflt_int) &
                                         .OR.                      &
                    (model_eqns == 2 .AND. num_fluids == dflt_int) ) THEN
                PRINT '(A)', 'Unsupported combination of values of ' // &
                             'model_eqns and num_fluids. '           // &
                             'Exiting ...'
                CALL s_mpi_abort()
            ELSEIF(model_eqns == 1 .AND. adv_alphan) THEN
                PRINT '(A)', 'Unsupported combination of values of ' // &
                             'model_eqns and adv_alphan. '           // &
                             'Exiting ...'
                CALL s_mpi_abort()
            ELSEIF(num_fluids == 1 .AND. (adv_alphan .NEQV. .TRUE.)) THEN
                PRINT '(A)', 'Unsupported combination of values of ' // &
                             'num_fluids and adv_alphan. '           // &
                             'Exiting ...'
                CALL s_mpi_abort()
            ELSEIF(model_eqns == 1 .AND. mpp_lim) THEN
                PRINT '(A)', 'Unsupported combination of values of ' // &
                             'model_eqns and mpp_lim. Exiting ...'
                CALL s_mpi_abort()
            ELSEIF(num_fluids == 1 .AND. mpp_lim) THEN
                PRINT '(A)', 'Unsupported combination of values of ' // &
                             'num_fluids and mpp_lim. Exiting ...'
                CALL s_mpi_abort()
            ELSEIF(time_stepper < 1 .OR. time_stepper > 5) THEN
                IF (time_stepper /= 23 ) THEN
                    PRINT '(A)', 'Unsupported value of time_stepper. Exiting ...'
                    CALL s_mpi_abort()
                END IF
            ELSEIF(t_tol == dflt_real .AND. time_stepper == 23 ) THEN
                PRINT '(A)', 'Adaptive timestepping requires a tolerance t_tol'
                CALL s_mpi_abort()
            ELSEIF(ALL(weno_vars /= (/1,2/))) THEN
                PRINT '(A)', 'Unsupported value of weno_vars. Exiting ...'
                CALL s_mpi_abort()
            ELSEIF(ALL(weno_order /= (/1,3,5/))) THEN
                PRINT '(A)', 'Unsupported value of weno_order. Exiting ...'
                CALL s_mpi_abort()
            ELSEIF(m+1 < num_stcls_min*weno_order) THEN
                PRINT '(A)', 'Unsupported combination of values of ' // &
                             'm and weno_order. Exiting ...'
                CALL s_mpi_abort()
            ELSEIF(n+1 < MIN(1,n)*num_stcls_min*weno_order) THEN
                PRINT '(A)', 'Unsupported combination of values of ' // &
                             'n and weno_order. Exiting ...'
                CALL s_mpi_abort()
            ELSEIF(p+1 < MIN(1,p)*num_stcls_min*weno_order) THEN
                PRINT '(A)', 'Unsupported combination of values of ' // &
                             'p and weno_order. Exiting ...'
                CALL s_mpi_abort()
            ELSEIF(weno_eps <= 0d0 .OR. weno_eps > 1d-6) THEN
                PRINT '(A)', 'Unsupported value of weno_eps. Exiting ...'
                CALL s_mpi_abort()
            ELSEIF(weno_order == 1 .AND. char_decomp) THEN
                PRINT '(A)', 'Unsupported combination of values of ' // &
                             'weno_order and char_decomp. '          // &
                             'Exiting ...'
                CALL s_mpi_abort()
            ELSEIF(weno_order == 1 .AND. mapped_weno) THEN
                PRINT '(A)', 'Unsupported combination of values of ' // &
                             'weno_order and mapped_weno. '          // &
                             'Exiting ...'
                CALL s_mpi_abort()
            ELSEIF(weno_order /= 5 .AND. mp_weno) THEN
                PRINT '(A)', 'Unsupported combination of values of ' // &
                             'weno_order and mp_weno. Exiting ...'
                CALL s_mpi_abort()
            ELSEIF( (model_eqns == 1 .AND. weno_avg) .OR. (model_eqns == 4 .AND. weno_avg) ) THEN
                PRINT '(A)', 'Unsupported combination of values of ' // &
                             'model_eqns and weno_avg. Exiting ...'
                CALL s_mpi_abort()
            ELSEIF(riemann_solver < 1 .OR. riemann_solver > 3) THEN
                PRINT '(A)', 'Unsupported value of riemann_solver. Exiting ...'
                CALL s_mpi_abort()
            ELSEIF(ALL(wave_speeds /= (/dflt_int,1,2/))) THEN
                PRINT '(A)', 'Unsupported value of wave_speeds. Exiting ...'
                CALL s_mpi_abort()
            ELSEIF( (riemann_solver /= 3 .AND. wave_speeds == dflt_int) &
                                           .OR.                         &
                    (riemann_solver == 3 .AND. wave_speeds /= dflt_int) ) THEN
                PRINT '(A)', 'Unsupported combination of values of ' // &
                             'riemann_solver and wave_speeds. '      // &
                             'Exiting ...'
                CALL s_mpi_abort()
            ELSEIF(ALL(avg_state /= (/dflt_int,1,2/))) THEN
                PRINT '(A)', 'Unsupported value of avg_state. Exiting ...'
                CALL s_mpi_abort()
            ELSEIF(char_decomp .AND. avg_state == dflt_int) THEN
                PRINT '(A)', 'Unsupported combination of values of ' // &
                             'char_decomp and avg_state. '           // &
                             'Exiting ...'
                CALL s_mpi_abort()
            ELSEIF(riemann_solver /= 3 .AND. avg_state == dflt_int) THEN
                PRINT '(A)', 'Unsupported combination of values of ' // &
                             'riemann_solver and avg_state. '        // &
                             'Exiting ...'
                CALL s_mpi_abort()
            ELSEIF(weno_order == 1 .AND. commute_err) THEN
                PRINT '(A)', 'Unsupported combination of values of ' // &
                             'weno_order and commute_err. '          // &
                             'Exiting ...'
                CALL s_mpi_abort()
            ELSEIF(n == 0 .AND. split_err) THEN
                PRINT '(A)', 'Unsupported combination of values of ' // &
                             'n and split_err. Exiting ...'
                CALL s_mpi_abort()
            ELSEIF(weno_order == 1 .AND. split_err) THEN
                PRINT '(A)', 'Unsupported combination of values of ' // &
                             'weno_order and split_err. Exiting ...'
                CALL s_mpi_abort()
            ELSEIF(bc_x%beg < -12 .OR. bc_x%beg > -1) THEN
                PRINT '(A)', 'Unsupported value of bc_x%beg. Exiting ...'
                CALL s_mpi_abort()
            ELSEIF(bc_x%end < -12 .OR. bc_x%end > -1) THEN
                PRINT '(A)', 'Unsupported value of bc_x%end. Exiting ...'
                CALL s_mpi_abort()
            ELSEIF( (bc_x%beg == -1 .AND. bc_x%end /= -1) &
                                    .OR.                  &
                    (bc_x%end == -1 .AND. bc_x%beg /= -1) ) THEN
                PRINT '(A)', 'Unsupported combination of values of ' // &
                             'bc_x%beg and bc_x%end. Exiting ...'
                CALL s_mpi_abort()
            ELSEIF (        bc_y%beg /= dflt_int        &
                                    .AND.               &
                   ( ((cyl_coord .NEQV. .TRUE.) .AND. (bc_y%beg < -12 .OR. bc_y%beg > -1)) & 
                                            .OR.        &
                     (cyl_coord .AND. p == 0 .AND. bc_y%beg /= -2) &
                                            .OR.        &
                     (cyl_coord .AND. p > 0 .AND. bc_y%beg /= -13) )) THEN
                PRINT '(A)', 'Unsupported value of bc_y%beg. Exiting ...'
                CALL s_mpi_abort()
            ELSEIF(         bc_y%end /= dflt_int        &
                                    .AND.               &
                    (bc_y%end < -12 .OR. bc_y%end > -1) ) THEN
                PRINT '(A)', 'Unsupported value of bc_y%end. Exiting ...'
                CALL s_mpi_abort()
            ELSEIF( (n == 0 .AND. bc_y%beg /= dflt_int) &
                                    .OR.                &
                    (n  > 0 .AND. bc_y%beg == dflt_int) ) THEN
                PRINT '(A)', 'Unsupported combination of values of ' // &
                             'n and bc_y%beg. Exiting ...'
                CALL s_mpi_abort()
            ELSEIF( (n == 0 .AND. bc_y%end /= dflt_int) &
                                    .OR.                &
                    (n >  0 .AND. bc_y%end == dflt_int) ) THEN
                PRINT '(A)', 'Unsupported combination of values of ' // &
                             'n and bc_y%end. Exiting ...'
                CALL s_mpi_abort()
            ELSEIF( (bc_y%beg == -1 .AND. bc_y%end /= -1) &
                                    .OR.                  &
                    (bc_y%end == -1 .AND. bc_y%beg /= -1) ) THEN
                PRINT '(A)', 'Unsupported combination of values of ' // &
                             'bc_y%beg and bc_y%end. Exiting ...'
                CALL s_mpi_abort()
            ELSEIF(         bc_z%beg /= dflt_int        &
                                    .AND.               &
                    (bc_z%beg < -12 .OR. bc_z%beg > -1) ) THEN
                PRINT '(A)', 'Unsupported value of bc_z%beg. Exiting ...'
                CALL s_mpi_abort()
            ELSEIF(         bc_z%end /= dflt_int        &
                                    .AND.               &
                    (bc_z%end < -12 .OR. bc_z%end > -1) ) THEN
                PRINT '(A)', 'Unsupported value of bc_z%end. Exiting ...'
                CALL s_mpi_abort()
            ELSEIF( (p == 0 .AND. bc_z%beg /= dflt_int) &
                                    .OR.                &
                    (p >  0 .AND. bc_z%beg == dflt_int) ) THEN
                PRINT '(A)', 'Unsupported combination of values of ' // &
                             'p and bc_z%beg. Exiting ...'
                CALL s_mpi_abort()
            ELSEIF( (p == 0 .AND. bc_z%end /= dflt_int) &
                                    .OR.                &
                    (p >  0 .AND. bc_z%end == dflt_int) ) THEN
                PRINT '(A)', 'Unsupported combination of values of ' // &
                             'p and bc_z%end. Exiting ...'
                CALL s_mpi_abort()
            ELSEIF( (bc_z%beg == -1 .AND. bc_z%end /= -1) &
                                    .OR.                  &
                    (bc_z%end == -1 .AND. bc_z%beg /= -1) ) THEN
                PRINT '(A)', 'Unsupported combination of values of ' // &
                             'bc_z%beg and bc_z%end. Exiting ...'
                CALL s_mpi_abort()
            ELSEIF( (ANY(threshold_mf /= dflt_real)) &
                    .AND.           &
                ( ALL(cb_wrt .NEQV. .TRUE.))    ) THEN
                PRINT '(A)', 'Unsupported combination of cb_wrt ' // &
                        'and threshold_mf. Exiting ...'
                CALL s_mpi_abort()
            ELSEIF( (ANY(moment_order /= dflt_int)) &
                    .AND.           &
                ( ALL(com_wrt .NEQV. .TRUE.))   ) THEN
                PRINT '(A)', 'Unsupported combination of com_wrt ' // &
                        'and moment_order. Exiting ...'
                CALL s_mpi_abort()
            ELSEIF( ANY(cb_wrt) .AND. (ALL(threshold_mf == dflt_real))) THEN
                PRINT '(A)', 'Unsupported combination of cb_wrt ' // &
                        'and threshold_mf. Exiting ...'
                CALL s_mpi_abort()
            ELSEIF(model_eqns == 1 .AND. alt_soundspeed) THEN
                PRINT '(A)', 'Unsupported combination of model_eqns ' // &
                        'and alt_soundspeed. Exiting ...'
                CALL s_mpi_abort()
            ELSEIF(model_eqns == 4 .AND. alt_soundspeed) THEN
                PRINT '(A)', 'Unsupported combination of model_eqns ' // &
                        'and alt_soundspeed. Exiting ...'
                CALL s_mpi_abort()
            ELSEIF(  (num_fluids /= 2 .AND. num_fluids /= 3) .AND. alt_soundspeed) THEN
                PRINT '(A)', 'Unsupported combination of num_fluids ' // &
                        'and alt_soundspeed. Exiting ...'
                CALL s_mpi_abort()
            ELSEIF(riemann_solver /= 2 .AND. alt_soundspeed) THEN
                PRINT '(A)', 'Unsupported combination of riemann_solver ' // &
                        'and alt_soundspeed. Exiting ...'
                CALL s_mpi_abort()
            ELSEIF(model_eqns == 1 .AND. regularization) THEN
                PRINT '(A)', 'Unsupported combination of model_eqns ' // &
                        'and regularization. Exiting ...'
                CALL s_mpi_abort()
            ELSEIF(model_eqns == 4 .AND. regularization) THEN
                PRINT '(A)', 'Unsupported combination of model_eqns ' // &
                        'and regularization. Exiting ...'
                CALL s_mpi_abort()
            ELSEIF(num_fluids /= 2 .AND. regularization) THEN
                PRINT '(A)', 'Unsupported combination of num_fluids ' // &
                        'and regularization. Exiting ...'
                CALL s_mpi_abort()
            ELSEIF(riemann_solver /= 2 .AND. regularization) THEN
                PRINT '(A)', 'Unsupported combination of riemann_solver ' // &
                        'and regularization. Exiting ...'
                CALL s_mpi_abort()
            ELSEIF (regularization .AND. reg_eps == dflt_real) THEN
                PRINT '(A)', 'Unsupported combination of regularization ' // &
                        'and value of reg_eps. Exiting ...'
                CALL s_mpi_abort()
            ELSEIF (regularization .AND. n == 0) THEN
                PRINT '(A)', 'Unsupported combination of regularization ' // &
                        'and value of n. Exiting ...'
                CALL s_mpi_abort()
            ELSEIF (tvd_rhs_flux .AND. tvd_riemann_flux) THEN
                PRINT '(A)', 'Unsupported combination of tvd_rhs_flux ' // &
                        'and tvd_riemann_flux. Exiting ...'
                CALL s_mpi_abort()
            ELSEIF (tvd_wave_speeds .AND. (tvd_riemann_flux .NEQV. .TRUE.)) THEN
                PRINT '(A)', 'Unsupported combination of tvd_riemann_flux ' // &
                        'and tvd_wave_speeds. Exiting ...'
                CALL s_mpi_abort()
            ELSEIF ( (tvd_rhs_flux .OR. tvd_riemann_flux .OR. tvd_wave_speeds) &
                                            .AND.                           &
                                (flux_lim == dflt_int) ) THEN
                PRINT '(A)', 'Unsupported combination of tvd_rhs_flux/' // &
                        'tvd_riemann_flux/tvd_wave_speeds and flux_lim. Exiting ...'
                CALL s_mpi_abort()
            ELSEIF ( (flux_lim /= dflt_int) .AND. (tvd_rhs_flux .NEQV. .TRUE.) .AND. &
                    (tvd_riemann_flux .NEQV. .TRUE.) .AND. (tvd_wave_speeds .NEQV. .TRUE.)) THEN
                PRINT '(A)', 'Unsupported combination of tvd_rhs_flux/' // &
                        'tvd_riemann_flux/tvd_wave_speeds and flux_lim. Exiting ...'
                CALL s_mpi_abort()
            ELSEIF (tvd_riemann_flux .AND. (riemann_solver == 3)) THEN
                PRINT '(A)', 'Unsupported combination of tvd_riemann_flux ' // &
                        'and choice of riemann_solver. Exiting ...'
            ELSEIF (ALL(flux_lim /= (/dflt_int,1,2,3,4,5,6,7/))) THEN
                PRINT '(A)', 'Unsupported value of flux_lim. Exiting ...'
                CALL s_mpi_abort()
            ELSEIF ( (We_riemann_flux .NEQV. .TRUE.) .AND. We_wave_speeds) THEN
                PRINT '(A)', 'Unsupported combination of We_riemann_flux and ' // &
                        'We_wave_speeds. Exiting ...'
                CALL s_mpi_abort()
            ELSEIF (We_rhs_flux .AND. We_riemann_flux) THEN
                PRINT '(A)', 'Unsupported combination of We_rhs_flux ' // &
                        'and We_riemann_flux. Exiting ...'
                CALL s_mpi_abort()
            ELSEIF (We_src .AND. We_riemann_flux) THEN
                PRINT '(A)', 'Unsupported combination of We_src ' // &
                        'and We_riemann_flux. Exiting ...'
                CALL s_mpi_abort()
            ELSEIF (We_rhs_flux .AND. We_src) THEN
                PRINT '(A)', 'Unsupported combination of We_rhs_flux ' // &
                        'and We_src. Exiting ...'
                CALL s_mpi_abort()
            ELSEIF ( (We_riemann_flux .OR. We_rhs_flux .OR. We_src) &
                        .AND. (lsq_deriv .NEQV. .TRUE.)) THEN
                PRINT '(A)', 'Unsupported combination of We_riemann_flux, ' // &
                        'We_rhs_flux, We_src, and lsq_deriv. Exiting ...'
                CALL s_mpi_abort()
            ELSEIF (lsq_deriv .AND. n == 0) THEN
                PRINT '(A)', 'Unsupported combination of lsq_deriv ' // &
                        'and value of n. Exiting ...'
                CALL s_mpi_abort()
            END IF
            ! END: Simulation Algorithm Parameters =============================
            

            ! Finite Difference Parameters =====================================
            IF(                     fd_order /= dflt_int               &
                                             .AND.                        &
                  fd_order /= 1 .AND. fd_order /= 2 .AND. fd_order /= 4   ) THEN
                PRINT '(A)', 'Unsupported choice for the value of '         // &
                             'fd_order. Exiting ...'
                CALL s_mpi_abort()
            ELSEIF (probe_wrt .AND. fd_order == dflt_int) THEN
                PRINT '(A)', 'Unsupported choice of the combination of '    // &
                             'values for probe_wrt, and fd_order. '         // &
                             'Exiting ...'
                CALL s_mpi_abort()
            ELSEIF (integral_wrt .AND. (bubbles .NEQV. .TRUE.)) THEN
                PRINT '(A)', 'Unsupported choice of the combination of '    // &
                             'values for integral_wrt, and bubbles. '         // &
                             'Exiting ...'
                CALL s_mpi_abort()
            END IF
            ! END: Finite Difference Parameters ================================
            


            ! Fluids Physical Parameters =======================================
            DO i = 1, num_fluids_max
                
                IF( fluid_pp(i)%gamma /= dflt_real &
                                 .AND.             &
                    fluid_pp(i)%gamma <=    0d0    ) THEN
                    PRINT '(A,I0,A)', 'Unsupported value of ' // &
                                      'fluid_pp(',i,')%'      // &
                                      'gamma. Exiting ...'
                    CALL s_mpi_abort()
                ELSEIF(         model_eqns == 1         &
                                     .AND.              &
                        fluid_pp(i)%gamma /= dflt_real ) THEN
                    PRINT '(A,I0,A)', 'Unsupported combination ' // &
                                      'of values of model_eqns ' // &
                                      'and fluid_pp(',i,')%'     // &
                                      'gamma. Exiting ...'
                    CALL s_mpi_abort()
                ELSEIF((i <= num_fluids+bub_fac .AND. fluid_pp(i)%gamma <=    0d0   )  &
                                                .OR.                           &
                       (i >  num_fluids+bub_fac .AND. fluid_pp(i)%gamma /= dflt_real)) &
                                                THEN
                    PRINT '(A,I0,A)', 'Unsupported combination ' // &
                                      'of values of num_fluids ' // &
                                      'and fluid_pp(',i,')%'     // &
                                      'gamma. Exiting ...'
                    CALL s_mpi_abort()
                ELSEIF( fluid_pp(i)%pi_inf /= dflt_real &
                                     .AND.              &
                        fluid_pp(i)%pi_inf <     0d0    ) THEN
                    PRINT '(A,I0,A)', 'Unsupported value of ' // &
                                      'fluid_pp(',i,')%'      // &
                                      'pi_inf. Exiting ...'
                    CALL s_mpi_abort()
                ELSEIF( fluid_pp(i)%cv /= dflt_real &
                                     .AND.              &
                        fluid_pp(i)%cv <     0d0    ) THEN
                    PRINT '(A,I0,A)', 'Unsupported value of ' // &
                                      'fluid_pp(',i,')%'      // &
                                      'cv. Exiting ...'
                    CALL s_mpi_abort()
                ELSEIF(         model_eqns == 1         &
                                     .AND.              &
                        fluid_pp(i)%pi_inf /= dflt_real ) THEN
                    PRINT '(A,I0,A)', 'Unsupported combination ' // &
                                      'of values of model_eqns ' // &
                                      'and fluid_pp(',i,')%'     // &
                                      'pi_inf. Exiting ...'
                    CALL s_mpi_abort()
                ELSEIF((i <= num_fluids+bub_fac .AND. fluid_pp(i)%pi_inf <     0d0   ) &
                                                .OR.                           &
                       (i >  num_fluids+bub_fac .AND. fluid_pp(i)%pi_inf /= dflt_real))&
                                                THEN
                    PRINT '(A,I0,A)', 'Unsupported combination ' // &
                                      'of values of num_fluids ' // &
                                      'and fluid_pp(',i,')%'     // &
                                      'pi_inf. Exiting ...'
                    CALL s_mpi_abort()
                END IF
                
                DO j = 1,2
                    
                    IF( fluid_pp(i)%Re(j) /= dflt_real &
                                     .AND.             &
                        fluid_pp(i)%Re(j) <=    0d0    ) THEN
                        PRINT '(A,I0,A,I0,A)', 'Unsupported value of '  // &
                                               'fluid_pp(',i,')%'       // &
                                               'Re(',j,'). Exiting ...'
                        CALL s_mpi_abort()
                    END IF
                    
                    IF(         model_eqns == 1        &
                                     .AND.             &
                        fluid_pp(i)%Re(j) /= dflt_real ) THEN
                        PRINT '(A,I0,A,I0,A)', 'Unsupported combination ' // &
                                               'of values of model_eqns ' // &
                                               'and fluid_pp(',i,')%'     // &
                                               'Re(',j,'). Exiting ...'
                        CALL s_mpi_abort()
                    END IF
                    
                    IF(         i > num_fluids         &
                                     .AND.             &
                        fluid_pp(i)%Re(j) /= dflt_real ) THEN
                        PRINT '(A,I0,A,I0,A)', 'Unsupported combination ' // &
                                               'of values of num_fluids ' // &
                                               'and fluid_pp(',i,')%'     // &
                                               'Re(',j,'). Exiting ...'
                        CALL s_mpi_abort()
                    END IF
                    
                    IF(         weno_order == 1        &
                                     .AND.             &
                           (weno_avg .NEQV. .TRUE.)    &
                                     .AND.             &
                        fluid_pp(i)%Re(j) /= dflt_real ) THEN
                        PRINT '(A,I0,A,I0,A)', 'Unsupported combination '  // &
                                               'of values of weno_order, ' // &
                                               'weno_avg and fluid_pp'     // &
                                               '(',i,')%Re(',j,'). '       // &
                                               'Exiting ...'
                        CALL s_mpi_abort()
                    END IF
                    
                END DO
                
                DO j = 1, num_fluids_max
                    
                    IF((            i == j             &
                                     .OR.              &
                        fluid_pp(i)%We(j) <=    0d0    &
                                     .OR.              &
                        fluid_pp(j)%We(i) == dflt_real)&
                                     .AND.             &
                        fluid_pp(i)%We(j) /= dflt_real ) THEN
                        PRINT '(A,I0,A,I0,A)', 'Unsupported value of '  // &
                                               'fluid_pp(',i,')%'       // &
                                               'We(',j,'). Exiting ...'
                        CALL s_mpi_abort()
                    END IF
                    
                    IF(         model_eqns == 1        &
                                     .AND.             &
                        fluid_pp(i)%We(j) /= dflt_real ) THEN
                        PRINT '(A,I0,A,I0,A)', 'Unsupported combination ' // &
                                               'of values of model_eqns ' // &
                                               'and fluid_pp(',i,')%'     // &
                                               'We(',j,'). Exiting ...'
                        CALL s_mpi_abort()
                    END IF
                    
                    IF(      MAX(i,j) > num_fluids     &
                                     .AND.             &
                        fluid_pp(i)%We(j) /= dflt_real ) THEN
                        PRINT '(A,I0,A,I0,A)', 'Unsupported combination ' // &
                                               'of values of num_fluids ' // &
                                               'and fluid_pp(',i,')%'     // &
                                               'We(',j,'). Exiting ...'
                        CALL s_mpi_abort()
                    END IF
                    
                    IF(   ANY(num_fluids == (/i,j/))   &
                                     .AND.             &
                          (adv_alphan .NEQV. .TRUE.)  &
                                     .AND.             &
                        fluid_pp(i)%We(j) /= dflt_real ) THEN
                        PRINT '(A,I0,A,I0,A)', 'Unsupported combination ' // &
                                               'of values of num_fluids ' // &
                                               'adv_alphan and fluid_pp'  // &
                                               '(',i,')%We(',j,'). '      // &
                                               'Exiting ...'
                        CALL s_mpi_abort()
                    END IF
                    
                    IF(           char_decomp          &
                                     .AND.             &
                        fluid_pp(i)%We(j) /= dflt_real ) THEN
                        PRINT '(A,I0,A,I0,A)', 'Unsupported combination '  // &
                                               'of values of char_decomp ' // &
                                               'and fluid_pp(',i,')%'      // &
                                               'We(',j,'). Exiting ...'
                        CALL s_mpi_abort()
                    END IF
                    
                    IF(         weno_order == 1        &
                                     .AND.             &
                           (weno_avg .NEQV. .TRUE.)    &
                                     .AND.             &
                        fluid_pp(i)%We(j) /= dflt_real ) THEN
                        PRINT '(A,I0,A,I0,A)', 'Unsupported combination '  // &
                                               'of values of weno_order, ' // &
                                               'weno_avg and fluid_pp'     // &
                                               '(',i,')%We(',j,'). '       // &
                                               'Exiting ...'
                        CALL s_mpi_abort()
                    END IF
                    
                    IF((We_riemann_flux .NEQV. .TRUE.) &
                                     .AND.             &
                        (We_rhs_flux .NEQV. .TRUE.)    &
                                     .AND.             &
                           (We_src .NEQV. .TRUE.)      &
                                     .AND.             &
                        fluid_pp(i)%We(j) /= dflt_real ) THEN
                        PRINT '(A,I0,A,I0,A)', 'Unsupported combination '  // &
                                               'of values of We_rhs_flux, '// &
                                               'We_riemann_flux, We_src '  // &
                                               'and fluid_pp'     // &
                                               '(',i,')%We(',j,'). '       // &
                                               'Exiting ...'
                        CALL s_mpi_abort()
                    END IF
                    
                END DO
                
            END DO
            ! END: Fluids Physical Parameters ==================================
            
            
        END SUBROUTINE s_check_input_file ! ------------------------------------
        
        
        
        
        !> The primary purpose of this procedure is to read in the
        !!              initial condition and grid data files. The cell-average
        !!              conservative variables constitute the former, while the
        !!              cell-boundary locations in x-, y- and z-directions make
        !!              up the latter. This procedure also calculates the cell-
        !!              width distributions from the cell-boundary locations.
        !! @param q_cons_vf Cell-averaged conservative variables
        SUBROUTINE s_read_serial_data_files(q_cons_vf) ! ------------------------------

            
            
            TYPE(scalar_field), DIMENSION(sys_size), INTENT(INOUT) :: q_cons_vf
            

            CHARACTER(LEN = path_len + 2*name_len) :: t_step_dir !<
            !! Relative path to the starting time-step directory
            
            CHARACTER(LEN = path_len + 3*name_len) :: file_path !<
            !! Relative path to the grid and conservative variables data files


            LOGICAL :: file_exist !< 
            ! Logical used to check the existence of the data files
            

            INTEGER :: i !< Generic loop iterator
            
            ! Confirming that the directory from which the initial condition and
            ! the grid data files are to be read in exists and exiting otherwise
            WRITE(t_step_dir, '(A,I0,A,I0)') &
                    TRIM(case_dir) // '/p_all/p', proc_rank, '/', t_step_start
            
            file_path = TRIM(t_step_dir) // '/.'
            CALL my_inquire(file_path,file_exist)

            IF(file_exist .NEQV. .TRUE.) THEN
                PRINT '(A)', TRIM(file_path) // ' is missing. Read serial 1. Exiting ...'
                CALL s_mpi_abort()
            END IF
            
            
            ! Cell-boundary Locations in x-direction ===========================
            file_path = TRIM(t_step_dir) // '/x_cb.dat'
            
            INQUIRE(FILE = TRIM(file_path), EXIST = file_exist)
            
            IF(file_exist) THEN
                OPEN(2, FILE   = TRIM(file_path), &
                        FORM   = 'unformatted'  , &
                        ACTION = 'read'         , &
                        STATUS = 'old'            )
                READ(2) x_cb(-1:m); CLOSE(2)
            ELSE
                PRINT '(A)', TRIM(file_path) // ' is missing. Read serial 2. Exiting ...'
                CALL s_mpi_abort()
            END IF
            
            dx(0:m) = x_cb(0:m) - x_cb(-1:m-1)
            x_cc(0:m) = x_cb(-1:m-1) + dx(0:m)/2d0
            ! ==================================================================
            
            
            ! Cell-boundary Locations in y-direction ===========================
            IF(n > 0) THEN
                
                file_path = TRIM(t_step_dir) // '/y_cb.dat'
                
                INQUIRE(FILE = TRIM(file_path), EXIST = file_exist)
                
                IF(file_exist) THEN
                    OPEN(2, FILE   = TRIM(file_path), &
                            FORM   = 'unformatted'  , &
                            ACTION = 'read'         , &
                            STATUS = 'old'            )
                    READ(2) y_cb(-1:n); CLOSE(2)
                ELSE
                    PRINT '(A)', TRIM(file_path) // ' is missing. Read serial 3. Exiting ...'
                    CALL s_mpi_abort()
                END IF
                
                dy(0:n) = y_cb(0:n) - y_cb(-1:n-1)
                y_cc(0:n) = y_cb(-1:n-1) + dy(0:n)/2d0
                
            END IF
            ! ==================================================================
            
            
            ! Cell-boundary Locations in z-direction ===========================
            IF(p > 0) THEN
                
                file_path = TRIM(t_step_dir) // '/z_cb.dat'
                
                INQUIRE(FILE = TRIM(file_path), EXIST = file_exist)
                
                IF(file_exist) THEN
                    OPEN(2, FILE   = TRIM(file_path), &
                            FORM   = 'unformatted'  , &
                            ACTION = 'read'         , &
                            STATUS = 'old'            )
                    READ(2) z_cb(-1:p); CLOSE(2)
                ELSE
                    PRINT '(A)', TRIM(file_path) // ' is missing. Read serial 4. Exiting ...'
                    CALL s_mpi_abort()
                END IF
                
                dz(0:p) = z_cb(0:p) - z_cb(-1:p-1)
                z_cc(0:p) = z_cb(-1:p-1) + dz(0:p)/2d0
                
            END IF
            ! ==================================================================
            
            
            ! Cell-average Conservative Variables ==============================
            IF ((bubbles .NEQV. .True.) .AND. (hypoelasticity .NEQV. .TRUE.)) THEN
                DO i = 1, adv_idx%end
                    WRITE(file_path, '(A,I0,A)') &
                           TRIM(t_step_dir) // '/q_cons_vf', i, '.dat'
                    INQUIRE(FILE = TRIM(file_path), EXIST = file_exist)
                    IF(file_exist) THEN
                        OPEN(2, FILE   = TRIM(file_path), &
                            FORM   = 'unformatted'  , &
                            ACTION = 'read'         , &
                            STATUS = 'old'            )
                        READ(2) q_cons_vf(i)%sf(0:m,0:n,0:p); CLOSE(2)
                    ELSE
                        PRINT '(A)', TRIM(file_path) // ' is missing. Exiting ...'
                        CALL s_mpi_abort()
                    END IF
                END DO
            ELSE 
                !make sure to read bubble variables
                DO i = 1, sys_size
                    WRITE(file_path, '(A,I0,A)') &
                           TRIM(t_step_dir) // '/q_cons_vf', i, '.dat'
                    INQUIRE(FILE = TRIM(file_path), EXIST = file_exist)
                    IF(file_exist) THEN
                        OPEN(2, FILE   = TRIM(file_path), &
                            FORM   = 'unformatted'  , &
                            ACTION = 'read'         , &
                            STATUS = 'old'            )
                        READ(2) q_cons_vf(i)%sf(0:m,0:n,0:p); CLOSE(2)
                    ELSE
                        PRINT '(A)', TRIM(file_path) // ' is missing. Exiting ...'
                        CALL s_mpi_abort()
                    END IF
                END DO
            END IF
            ! ==================================================================
            
        END SUBROUTINE s_read_serial_data_files ! -------------------------------------
        
        
        
        
        !! @param q_cons_vf Conservative variables
        SUBROUTINE s_read_parallel_data_files(q_cons_vf) ! ---------------------------

            TYPE(scalar_field), &
            DIMENSION(sys_size), &
            INTENT(INOUT) :: q_cons_vf

            REAL(KIND(0d0)), ALLOCATABLE, DIMENSION(:) :: x_cb_glb, y_cb_glb, z_cb_glb

            INTEGER :: ifile, ierr, data_size
            INTEGER, DIMENSION(MPI_STATUS_SIZE) :: status
            INTEGER(KIND=MPI_OFFSET_KIND) :: disp
            INTEGER(KIND=MPI_OFFSET_KIND) :: m_MOK, n_MOK, p_MOK
            INTEGER(KIND=MPI_OFFSET_KIND) :: WP_MOK, var_MOK, str_MOK
            INTEGER(KIND=MPI_OFFSET_KIND) :: NVARS_MOK
            INTEGER(KIND=MPI_OFFSET_KIND) :: MOK

            CHARACTER(LEN=path_len + 2*name_len) :: file_loc
            LOGICAL :: file_exist

            INTEGER :: i

            ALLOCATE(x_cb_glb(-1:m_glb))
            ALLOCATE(y_cb_glb(-1:n_glb))
            ALLOCATE(z_cb_glb(-1:p_glb))

            ! Read in cell boundary locations in x-direction
            file_loc = TRIM(case_dir) // '/restart_data' // TRIM(mpiiofs) // 'x_cb.dat'
            INQUIRE(FILE = TRIM(file_loc),EXIST = file_exist)

            IF (file_exist) THEN
                data_size = m_glb+2
                CALL MPI_FILE_OPEN(MPI_COMM_WORLD,file_loc,MPI_MODE_RDONLY,mpi_info_int,ifile,ierr)
                CALL MPI_FILE_READ(ifile,x_cb_glb,data_size,MPI_DOUBLE_PRECISION,status,ierr)
                CALL MPI_FILE_CLOSE(ifile,ierr)
            ELSE
                PRINT '(A)', 'File ', TRIM(file_loc), ' is missing. Read parallel. Exiting...'
                CALL s_mpi_abort()
            END IF

            ! Assigning local cell boundary locations
            x_cb(-1:m) = x_cb_glb((start_idx(1)-1):(start_idx(1)+m))
            ! Computing the cell width distribution
            dx(0:m) = x_cb(0:m) - x_cb(-1:m-1)
            ! Computing the cell center locations
            x_cc(0:m) = x_cb(-1:m-1) + dx(0:m)/2d0

            IF (n > 0) THEN
                ! Read in cell boundary locations in y-direction
                file_loc = TRIM(case_dir) // '/restart_data' // TRIM(mpiiofs) // 'y_cb.dat'
                INQUIRE(FILE = TRIM(file_loc),EXIST = file_exist)
        
                IF (file_exist) THEN
                    data_size = n_glb+2
                    CALL MPI_FILE_OPEN(MPI_COMM_WORLD,file_loc,MPI_MODE_RDONLY,mpi_info_int,ifile,ierr)
                    CALL MPI_FILE_READ(ifile,y_cb_glb,data_size,MPI_DOUBLE_PRECISION,status,ierr)
                    CALL MPI_FILE_CLOSE(ifile,ierr)
                ELSE
                    PRINT '(A)', 'File ', TRIM(file_loc), ' is missing. Read parallel 2. Exiting...'
                    CALL s_mpi_abort()
                END IF
        
                ! Assigning local cell boundary locations
                y_cb(-1:n) = y_cb_glb((start_idx(2)-1):(start_idx(2)+n))
                ! Computing the cell width distribution
                dy(0:n) = y_cb(0:n) - y_cb(-1:n-1)
                ! Computing the cell center locations
                y_cc(0:n) = y_cb(-1:n-1) + dy(0:n)/2d0

                IF (p > 0) THEN
                    ! Read in cell boundary locations in z-direction
                    file_loc = TRIM(case_dir) // '/restart_data' // TRIM(mpiiofs) // 'z_cb.dat'
                    INQUIRE(FILE = TRIM(file_loc),EXIST = file_exist)
            
                    IF (file_exist) THEN
                        data_size = p_glb+2
                        CALL MPI_FILE_OPEN(MPI_COMM_WORLD,file_loc,MPI_MODE_RDONLY,mpi_info_int,ifile,ierr)
                        CALL MPI_FILE_READ(ifile,z_cb_glb,data_size,MPI_DOUBLE_PRECISION,status,ierr)
                        CALL MPI_FILE_CLOSE(ifile,ierr)
                    ELSE
                        PRINT '(A)', 'File ', TRIM(file_loc), ' is missing. Read parallel 3. Exiting...'
                        CALL s_mpi_abort()
                    END IF
            
                    ! Assigning local cell boundary locations
                    z_cb(-1:p) = z_cb_glb((start_idx(3)-1):(start_idx(3)+p))
                    ! Computing the cell width distribution
                    dz(0:p) = z_cb(0:p) - z_cb(-1:p-1)
                    ! Computing the cell center locations
                    z_cc(0:p) = z_cb(-1:p-1) + dz(0:p)/2d0

                END IF
            END IF

            ! Open the file to read conservative variables
            WRITE(file_loc, '(I0,A)') t_step_start, '.dat'
            file_loc = TRIM(case_dir) // '/restart_data' // TRIM(mpiiofs) // TRIM(file_loc)
            INQUIRE(FILE = TRIM(file_loc),EXIST = file_exist)

            IF (file_exist) THEN
                CALL MPI_FILE_OPEN(MPI_COMM_WORLD,file_loc,MPI_MODE_RDONLY,mpi_info_int,ifile,ierr)

                ! Initialize MPI data I/O
                CALL s_initialize_mpi_data(q_cons_vf)

                ! Size of local arrays
                data_size = (m+1)*(n+1)*(p+1)

                ! Resize some integers so MPI can read even the biggest file
                m_MOK     = INT(m_glb+1,     MPI_OFFSET_KIND)
                n_MOK     = INT(n_glb+1,     MPI_OFFSET_KIND)
                p_MOK     = INT(p_glb+1,     MPI_OFFSET_KIND)
                WP_MOK    = INT(8d0,      MPI_OFFSET_KIND)
                MOK       = INT(1d0,      MPI_OFFSET_KIND)
                str_MOK   = INT(name_len, MPI_OFFSET_KIND)
                NVARS_MOK = INT(sys_size, MPI_OFFSET_KIND)

                ! Read the data for each variable
                IF ((bubbles .EQV. .TRUE.) .OR. (hypoelasticity .EQV. .TRUE.)) THEN
                    DO i = 1, sys_size!adv_idx%end
                        var_MOK = INT(i, MPI_OFFSET_KIND)

                        ! Initial displacement to skip at beginning of file
                        disp = m_MOK*MAX(MOK,n_MOK)*MAX(MOK,p_MOK)*WP_MOK*(var_MOK-1)

                        CALL MPI_FILE_SET_VIEW(ifile,disp,MPI_DOUBLE_PRECISION,MPI_IO_DATA%view(i), &
                                    'native',mpi_info_int,ierr)
                        CALL MPI_FILE_READ(ifile,MPI_IO_DATA%var(i)%sf,data_size, &
                                    MPI_DOUBLE_PRECISION,status,ierr)
                    END DO
                ELSE
!                    DO i = 1, adv_idx%end
                    DO i = 1, sys_size
                        var_MOK = INT(i, MPI_OFFSET_KIND)

                        ! Initial displacement to skip at beginning of file
                        disp = m_MOK*MAX(MOK,n_MOK)*MAX(MOK,p_MOK)*WP_MOK*(var_MOK-1)

                        CALL MPI_FILE_SET_VIEW(ifile,disp,MPI_DOUBLE_PRECISION,MPI_IO_DATA%view(i), &
                                    'native',mpi_info_int,ierr)
                        CALL MPI_FILE_READ(ifile,MPI_IO_DATA%var(i)%sf,data_size, &
                                    MPI_DOUBLE_PRECISION,status,ierr)
                    END DO
                END IF

                CALL s_mpi_barrier()

                CALL MPI_FILE_CLOSE(ifile,ierr)
            ELSE
                PRINT '(A)', 'File ', TRIM(file_loc), ' is missing. Read parallel 5. Exiting...'
                CALL s_mpi_abort()
            END IF

            DEALLOCATE(x_cb_glb, y_cb_glb, z_cb_glb)
        END SUBROUTINE s_read_parallel_data_files ! -------------------------------



        !> The purpose of this subroutine is to populate the buffers
        !!          of the grid variables, which are constituted of the cell-
        !!          boundary locations and cell-width distributions, based on
        !!          the boundary conditions.
        SUBROUTINE s_populate_grid_variables_buffers() ! -----------------------

            
            

            INTEGER :: i !< Generic loop iterator
            
            
            ! Population of Buffers in x-direction =============================
            
            ! Populating cell-width distribution buffer, at the beginning of the
            ! coordinate direction, based on the selected boundary condition. In
            ! order, these are the ghost-cell extrapolation, symmetry, periodic,
            ! and processor boundary conditions.
            IF(bc_x%beg <= -3) THEN
                DO i = 1, buff_size
                    dx(-i) = dx(0)
                END DO
            ELSEIF(bc_x%beg == -2) THEN
                DO i = 1, buff_size
                    dx(-i) = dx(i-1)
                END DO
            ELSEIF(bc_x%beg == -1) THEN
                DO i = 1, buff_size
                    dx(-i) = dx(m-(i-1))
                END DO
            ELSE
                CALL s_mpi_sendrecv_grid_variables_buffers(1,-1)
            END IF
            
            ! Computing the cell-boundary locations buffer, at the beginning of
            ! the coordinate direction, from the cell-width distribution buffer
            DO i = 1, buff_size
                x_cb(-1-i) = x_cb(-i) - dx(-i)
            END DO
            ! Computing the cell-center locations buffer, at the beginning of
            ! the coordinate direction, from the cell-width distribution buffer
            DO i = 1, buff_size
                x_cc(-i) = x_cc(1-i) - (dx(1-i) + dx(-i))/2d0
            END DO
            
            ! Populating the cell-width distribution buffer, at the end of the
            ! coordinate direction, based on desired boundary condition. These
            ! include, in order, ghost-cell extrapolation, symmetry, periodic,
            ! and processor boundary conditions.
            IF(bc_x%end <= -3) THEN
                DO i = 1, buff_size
                    dx(m+i) = dx(m)
                END DO
            ELSEIF(bc_x%end == -2) THEN
                DO i = 1, buff_size
                    dx(m+i) = dx(m-(i-1))
                END DO
            ELSEIF(bc_x%end == -1) THEN
                DO i = 1, buff_size
                    dx(m+i) = dx(i-1)
                END DO
            ELSE
                CALL s_mpi_sendrecv_grid_variables_buffers(1,1)
            END IF
            
            ! Populating the cell-boundary locations buffer, at the end of the
            ! coordinate direction, from buffer of the cell-width distribution
            DO i = 1, buff_size
                x_cb(m+i) = x_cb(m+(i-1)) + dx(m+i)
            END DO
            ! Populating the cell-center locations buffer, at the end of the
            ! coordinate direction, from buffer of the cell-width distribution
            DO i = 1, buff_size
                x_cc(m+i) = x_cc(m+(i-1)) + (dx(m+(i-1)) + dx(m+i))/2d0
            END DO
            
            ! END: Population of Buffers in x-direction ========================
            
            
            ! Population of Buffers in y-direction =============================
            
            ! Populating cell-width distribution buffer, at the beginning of the
            ! coordinate direction, based on the selected boundary condition. In
            ! order, these are the ghost-cell extrapolation, symmetry, periodic,
            ! and processor boundary conditions.
            IF(n == 0) THEN
                RETURN
            ELSEIF(bc_y%beg <= -3 .AND. bc_y%beg /= -13) THEN
                DO i = 1, buff_size
                    dy(-i) = dy(0)
                END DO
            ELSEIF(bc_y%beg == -2 .OR. bc_y%beg == -13) THEN
                DO i = 1, buff_size
                    dy(-i) = dy(i-1)
                END DO
            ELSEIF(bc_y%beg == -1) THEN
                DO i = 1, buff_size
                    dy(-i) = dy(n-(i-1))
                END DO
            ELSE
                CALL s_mpi_sendrecv_grid_variables_buffers(2,-1)
            END IF
            
            ! Computing the cell-boundary locations buffer, at the beginning of
            ! the coordinate direction, from the cell-width distribution buffer
            DO i = 1, buff_size
                y_cb(-1-i) = y_cb(-i) - dy(-i)
            END DO
            ! Computing the cell-center locations buffer, at the beginning of
            ! the coordinate direction, from the cell-width distribution buffer
            DO i = 1, buff_size
                y_cc(-i) = y_cc(1-i) - (dy(1-i) + dy(-i))/2d0
            END DO
            
            ! Populating the cell-width distribution buffer, at the end of the
            ! coordinate direction, based on desired boundary condition. These
            ! include, in order, ghost-cell extrapolation, symmetry, periodic,
            ! and processor boundary conditions.
            IF(bc_y%end <= -3) THEN
                DO i = 1, buff_size
                    dy(n+i) = dy(n)
                END DO
            ELSEIF(bc_y%end == -2) THEN
                DO i = 1, buff_size
                    dy(n+i) = dy(n-(i-1))
                END DO
            ELSEIF(bc_y%end == -1) THEN
                DO i = 1, buff_size
                    dy(n+i) = dy(i-1)
                END DO
            ELSE
                CALL s_mpi_sendrecv_grid_variables_buffers(2,1)
            END IF
            
            ! Populating the cell-boundary locations buffer, at the end of the
            ! coordinate direction, from buffer of the cell-width distribution
            DO i = 1, buff_size
                y_cb(n+i) = y_cb(n+(i-1)) + dy(n+i)
            END DO
            ! Populating the cell-center locations buffer, at the end of the
            ! coordinate direction, from buffer of the cell-width distribution
            DO i = 1, buff_size
                y_cc(n+i) = y_cc(n+(i-1)) + (dy(n+(i-1)) + dy(n+i))/2d0
            END DO
            
            ! END: Population of Buffers in y-direction ========================
            
            
            ! Population of Buffers in z-direction =============================
            
            ! Populating cell-width distribution buffer, at the beginning of the
            ! coordinate direction, based on the selected boundary condition. In
            ! order, these are the ghost-cell extrapolation, symmetry, periodic,
            ! and processor boundary conditions.
            IF(p == 0) THEN
                RETURN
            ELSEIF(bc_z%beg <= -3) THEN
                DO i = 1, buff_size
                    dz(-i) = dz(0)
                END DO
            ELSEIF(bc_z%beg == -2) THEN
                DO i = 1, buff_size
                    dz(-i) = dz(i-1)
                END DO
            ELSEIF(bc_z%beg == -1) THEN
                DO i = 1, buff_size
                    dz(-i) = dz(p-(i-1))
                END DO
            ELSE
                CALL s_mpi_sendrecv_grid_variables_buffers(3,-1)
            END IF
            
            ! Computing the cell-boundary locations buffer, at the beginning of
            ! the coordinate direction, from the cell-width distribution buffer
            DO i = 1, buff_size
                z_cb(-1-i) = z_cb(-i) - dz(-i)
            END DO
            ! Computing the cell-center locations buffer, at the beginning of
            ! the coordinate direction, from the cell-width distribution buffer
            DO i = 1, buff_size
                z_cc(-i) = z_cc(1-i) - (dz(1-i) + dz(-i))/2d0
            END DO
            
            ! Populating the cell-width distribution buffer, at the end of the
            ! coordinate direction, based on desired boundary condition. These
            ! include, in order, ghost-cell extrapolation, symmetry, periodic,
            ! and processor boundary conditions.
            IF(bc_z%end <= -3) THEN
                DO i = 1, buff_size
                    dz(p+i) = dz(p)
                END DO
            ELSEIF(bc_z%end == -2) THEN
                DO i = 1, buff_size
                    dz(p+i) = dz(p-(i-1))
                END DO
            ELSEIF(bc_z%end == -1) THEN
                DO i = 1, buff_size
                    dz(p+i) = dz(i-1)
                END DO
            ELSE
                CALL s_mpi_sendrecv_grid_variables_buffers(3,1)
            END IF
            
            ! Populating the cell-boundary locations buffer, at the end of the
            ! coordinate direction, from buffer of the cell-width distribution
            DO i = 1, buff_size
                z_cb(p+i) = z_cb(p+(i-1)) + dz(p+i)
            END DO
            ! Populating the cell-center locations buffer, at the end of the
            ! coordinate direction, from buffer of the cell-width distribution
            DO i = 1, buff_size
                z_cc(p+i) = z_cc(p+(i-1)) + (dz(p+(i-1)) + dz(p+i))/2d0
            END DO
            
            ! END: Population of Buffers in z-direction ========================
            
        END SUBROUTINE s_populate_grid_variables_buffers ! ---------------------
        
        
        
        
        
        SUBROUTINE s_account_for_capillary_potential_energy(v_vf) !-------------

            TYPE(scalar_field), DIMENSION(sys_size), INTENT(INOUT) :: v_vf
            REAL(KIND(0d0)), ALLOCATABLE, DIMENSION(:,:,:) :: E_We
            TYPE(bounds_info) :: ix,iy,iz
            TYPE(bounds_info) :: iz1

            ! Placeholders (_ph) for variables 
            REAL(KIND(0d0)) :: rho_ph, gamma_ph, pi_inf_ph
            REAL(KIND(0d0)), DIMENSION(2) :: Re_ph
            REAL(KIND(0d0)), DIMENSION(num_fluids,num_fluids) :: We_ph

            INTEGER :: i,j,k,l

            ix%beg = -buff_size; iy%beg = 0; iz%beg = 0
            IF(n > 0) iy%beg = -buff_size; IF(p > 0) iz%beg = -buff_size
            ix%end = m - ix%beg; iy%end = n - iy%beg; iz%end = p - iz%beg
            ALLOCATE(E_We(ix%beg:ix%end,iy%beg:iy%end,iz%beg:iz%end))

            IF (p > 0) THEN
                iz1%beg = iz%beg; iz1%end = iz%end
            ELSE
                iz1%beg = -1; iz1%end = 1
            END IF

            ! Compute volume fraction gradient magnitude for all fluids
            CALL s_compute_lsq_gradient_curvature(v_vf,grad_x_vf,grad_y_vf,grad_z_vf,norm_vf,kappa_vf)
            
            DO k = iz1%beg+1, iz1%end-1
                DO j = iy%beg+1, iy%end-1
                    DO i = ix%beg+1, ix%end-1
                        E_We(i,j,k) = 0d0
                        
                        CALL s_convert_to_mixture_variables(v_vf, rho_ph, gamma_ph, &
                                                            pi_inf_ph, Re_ph, We_ph, i,j,k)

                        ! Compute capillary potential energy
                        DO l = 1, We_size
                            E_We(i,j,k) = E_We(i,j,k) + &
                                    v_vf(E_idx+We_idx(l,1))%sf(i,j,k) * &
                                    norm_vf(We_idx(l,2))%sf(i,j,k) / We_ph(We_idx(l,1),We_idx(l,2)) + &
                                    v_vf(E_idx+We_idx(l,2))%sf(i,j,k) * &
                                    norm_vf(We_idx(l,1))%sf(i,j,k) / We_ph(We_idx(l,1),We_idx(l,2))
                        END DO
                    END DO
                END DO
            END DO
            
            ! Add capillary potential energy to conservative variable
            v_vf(E_idx)%sf(:,:,:) = v_vf(E_idx)%sf(:,:,:) + E_We(:,:,:)
        
        END SUBROUTINE s_account_for_capillary_potential_energy !---------------

        
        
        
        !> The purpose of this procedure is to initialize the
        !!      values of the internal-energy equations of each phase
        !!      from the mass of each phase, the mixture momentum and
        !!      mixture-total-energy equations.  
        !! @param v_vf conservative variables
        SUBROUTINE s_initialize_internal_energy_equations(v_vf) !---------------


            TYPE(scalar_field), DIMENSION(sys_size), INTENT(INOUT) ::     v_vf
            REAL(KIND(0d0))                                        ::      rho
            REAL(KIND(0d0))                                        :: dyn_pres
            REAL(KIND(0d0))                                        ::     E_We
            REAL(KIND(0d0))                                        ::    gamma
            REAL(KIND(0d0))                                        ::   pi_inf
            REAL(KIND(0d0)), DIMENSION(2)                          ::       Re
            REAL(KIND(0d0)), DIMENSION(num_fluids,num_fluids)      ::       We
            REAL(KIND(0d0))                                        ::     pres

            INTEGER :: i,j,k,l

            DO j = 0, m
                DO k = 0, n
                    DO l = 0, p

                        CALL s_convert_to_mixture_variables(v_vf, rho, gamma, pi_inf, Re, We, j, k, l)

                        dyn_pres = 0d0
                        DO i = mom_idx%beg, mom_idx%end
                            dyn_pres = dyn_pres + 5d-1*v_vf(i)%sf(j,k,l)*v_vf(i)%sf(j,k,l) &
                                / MAX(rho,sgm_eps)
                        END DO

                        E_We = 0d0

                        pres = (v_vf(E_idx)%sf(j,k,l) - dyn_pres - E_We - pi_inf) / gamma

                        DO i = 1, num_fluids
                           v_vf(i+internalEnergies_idx%beg-1)%sf(j,k,l) =      & 
                               v_vf(i+adv_idx%beg-1)%sf(j,k,l) *               &
                               (fluid_pp(i)%gamma*pres + fluid_pp(i)%pi_inf) + & 
                               v_vf(i+cont_idx%beg-1)%sf(j,k,l)*fluid_pp(i)%qv
                        END DO

                    END DO
                END DO
            END DO

        END SUBROUTINE s_initialize_internal_energy_equations !-----------------





        SUBROUTINE s_initialize_start_up_module() !-----------------------------

            TYPE(bounds_info) :: ix, iy, iz


            INTEGER :: i !< Generic loop iterator
            
            IF (We_size > 0 .AND. (We_riemann_flux .OR. We_rhs_flux)) THEN
                ix%beg = -buff_size; iy%beg = 0; iz%beg = 0
                IF(n > 0) iy%beg = -buff_size; IF(p > 0) iz%beg = -buff_size
                ix%end = m - ix%beg; iy%end = n - iy%beg; iz%end = p - iz%beg

                ALLOCATE(grad_x_vf(sys_size))
                ALLOCATE(grad_y_vf(sys_size))
                ALLOCATE(grad_z_vf(sys_size))
                ALLOCATE(norm_vf(1:num_fluids))
                ALLOCATE(kappa_vf(1:num_fluids))

                DO i = 1, crv_size
                    ALLOCATE(grad_x_vf(E_idx+crv_idx(i))%sf(ix%beg:ix%end, &
                                                            iy%beg:iy%end, &
                                                            iz%beg:iz%end ))
                    ALLOCATE(grad_y_vf(E_idx+crv_idx(i))%sf(ix%beg:ix%end, &
                                                            iy%beg:iy%end, &
                                                            iz%beg:iz%end ))
                    ALLOCATE(grad_z_vf(E_idx+crv_idx(i))%sf(ix%beg:ix%end, &
                                                            iy%beg:iy%end, &
                                                            iz%beg:iz%end ))
                    ALLOCATE(norm_vf(crv_idx(i))%sf(ix%beg:ix%end, &
                                                    iy%beg:iy%end, &
                                                    iz%beg:iz%end ))
                    ALLOCATE(kappa_vf(crv_idx(i))%sf(ix%beg:ix%end, &
                                                     iy%beg:iy%end, &
                                                     iz%beg:iz%end ))
                END DO

            END IF

            IF (parallel_io .NEQV. .TRUE.) THEN
                s_read_data_files => s_read_serial_data_files
            ELSE
                s_read_data_files => s_read_parallel_data_files
            END IF

        END SUBROUTINE s_initialize_start_up_module ! --------------------------





        SUBROUTINE s_finalize_start_up_module() ! ------------------------------

            INTEGER :: i !< Generic loop interator
            
            IF (We_size > 0 .AND. (We_riemann_flux .OR. We_rhs_flux)) THEN

                DO i = 1, crv_size
                    DEALLOCATE(grad_x_vf(E_idx+crv_idx(i))%sf)
                    DEALLOCATE(grad_y_vf(E_idx+crv_idx(i))%sf)
                    DEALLOCATE(grad_z_vf(E_idx+crv_idx(i))%sf)
                    DEALLOCATE(norm_vf(crv_idx(i))%sf)
                    DEALLOCATE(kappa_vf(crv_idx(i))%sf)
                END DO

                DEALLOCATE(grad_x_vf,grad_y_vf,grad_z_vf)
                DEALLOCATE(norm_vf,kappa_vf)
            END IF

            s_read_data_files => NULL()

        END SUBROUTINE s_finalize_start_up_module ! ----------------------------





END MODULE m_start_up<|MERGE_RESOLUTION|>--- conflicted
+++ resolved
@@ -101,13 +101,8 @@
                                    polytropic, thermal,                      &
                                    integral, integral_wrt, num_integrals,    &
                                    polydisperse, poly_sigma, qbmm, nnode,    &
-<<<<<<< HEAD
-                                   R0_type, DEBUG, t_tol, relax_model,		 &
-								   palpha_eps, ptgalpha_eps
-=======
-                                   R0_type, DEBUG, t_tol, cu_mpi
->>>>>>> 29227dc5
-            
+                                   R0_type, DEBUG, t_tol, cu_mpi,            & 
+                                   relax_model, palpha_eps, ptgalpha_eps
             
             ! Checking that an input file has been provided by the user. If it
             ! has, then the input file is read in, otherwise, simulation exits.
@@ -219,10 +214,10 @@
             ELSEIF(model_eqns == 3 .AND. relax_model .LT. 0 .AND. relax_model .GT. 6) THEN
                 PRINT '(A)', 'Relaxation model untested with 6-equation model'
                 CALL s_mpi_abort()
-	    ! checking whether both palpha_eps and ptgalpha_eps are both withing the interval (0,1]	
-	    ELSEIF( ( palpha_eps <= 0d0 .OR. palpha_eps > 1d0 ) .OR. ( ptgalpha_eps <= 0d0 .OR. ptgalpha_eps > 1d0 ) ) THEN
-			    PRINT '(A)', 'palpha_eps and ptgalpha_eps must be positive, but' // &
-							 ' lower than 1. Exiting ...'
+            ! checking whether both palpha_eps and ptgalpha_eps are both withing the interval (0,1]	
+            ELSEIF( ( palpha_eps <= 0d0 .OR. palpha_eps > 1d0 ) .OR. ( ptgalpha_eps <= 0d0 .OR. ptgalpha_eps > 1d0 ) ) THEN
+                 PRINT '(A)', 'palpha_eps and ptgalpha_eps must be positive, but' // &
+                         ' lower than 1. Exiting ...'
                 CALL s_mpi_abort()
             ELSEIF( bubbles .AND. bubble_model == 3 .AND. (polytropic .NEQV. .TRUE.)  ) THEN
                 PRINT '(A)', 'RP bubbles require polytropic compression'
