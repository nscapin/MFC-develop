!>
!! @file m_data_output.f90
!! @brief Contains module m_data_output

!> @brief The primary purpose of this module is to output the grid and the
!!              conservative variables data at the chosen time-step interval. In
!!              addition, this module is also in charge of outputting a run-time
!!              information file which summarizes the time-dependent behavior !of
!!              the stability criteria. The latter include the inviscid Courant–
!!              Friedrichs–Lewy (ICFL), viscous CFL (VCFL), capillary CFL (CCFL)
!!              and cell Reynolds (Rc) numbers.
MODULE m_data_output
    
    
    !  Dependencies ============================================================
    USE m_derived_types        !< Definitions of the derived types
    
    USE m_global_parameters    !< Definitions of the global parameters
    
    USE m_mpi_proxy            !< Message passing interface (MPI) module proxy
    
    USE m_variables_conversion !< State variables type conversion procedures

    USE m_compile_specific
    ! ==========================================================================
    
    
    IMPLICIT NONE
    
    PRIVATE; PUBLIC :: s_initialize_data_output_module  , &
                       s_open_run_time_information_file , &
                       s_open_com_files                 , &
                       s_open_cb_files                  , &
                       s_open_probe_files               , &
                       s_write_run_time_information     , &
                       s_write_data_files               , &
                       s_write_serial_data_files        , &
                       s_write_parallel_data_files      , &
                       s_write_com_files                , &
                       s_write_cb_files                 , &
                       s_write_probe_files              , &
                       s_close_run_time_information_file, &
                       s_close_com_files                , &
                       s_close_cb_files                 , &
                       s_close_probe_files              , &
                       s_finalize_data_output_module
    
    ABSTRACT INTERFACE ! ===================================================

        !> Write data files
        !! @param q_cons_vf Conservative variables
        !! @param t_step Current time step
        SUBROUTINE s_write_abstract_data_files(q_cons_vf, t_step)

            IMPORT :: scalar_field, sys_size


            TYPE(scalar_field), &
            DIMENSION(sys_size), &
            INTENT(IN) :: q_cons_vf

            INTEGER, INTENT(IN) :: t_step

        END SUBROUTINE s_write_abstract_data_files ! -------------------
    END INTERFACE ! ========================================================
    
    REAL(KIND(0d0)), ALLOCATABLE, DIMENSION(:,:,:) :: icfl_sf  !< ICFL stability criterion
    REAL(KIND(0d0)), ALLOCATABLE, DIMENSION(:,:,:) :: vcfl_sf  !< VCFL stability criterion
    REAL(KIND(0d0)), ALLOCATABLE, DIMENSION(:,:,:) :: ccfl_sf  !< CCFL stability criterion
    REAL(KIND(0d0)), ALLOCATABLE, DIMENSION(:,:,:) ::   Rc_sf  !< Rc stability criterion
    
    !> @name ICFL, VCFL, CCFL and Rc stability criteria extrema over all the time-steps
    !> @{
    REAL(KIND(0d0)) :: icfl_max !< ICFL criterion maximum
    REAL(KIND(0d0)) :: vcfl_max !< VCFL criterion maximum
    REAL(KIND(0d0)) :: ccfl_max !< CCFL criterion maximum
    REAL(KIND(0d0)) ::   Rc_min !< Rc criterion maximum
    !> @}

    ! @name Generic storage for flow variable(s) that are to be written to CoM data file
    !> @{
    REAL(KIND(0d0)), PUBLIC, ALLOCATABLE, DIMENSION(:,:,:)  :: accel_mag 
    REAL(KIND(0d0)), PUBLIC, ALLOCATABLE, DIMENSION(:,:)    :: q_com
    REAL(KIND(0d0)), PUBLIC, ALLOCATABLE, DIMENSION(:,:,:)  :: moments
    REAL(KIND(0d0)), PUBLIC, ALLOCATABLE, DIMENSION(:,:)    :: cb_mass
    REAL(KIND(0d0)), PUBLIC, ALLOCATABLE, DIMENSION(:,:,:)  :: bounds
    REAL(KIND(0d0)), PUBLIC, ALLOCATABLE, DIMENSION(:,:)    :: cntrline
    REAL(KIND(0d0)), PUBLIC, ALLOCATABLE, DIMENSION(:,:,:)  :: x_accel, y_accel, z_accel
    TYPE(scalar_field), ALLOCATABLE, DIMENSION(:)           :: grad_x_vf,grad_y_vf,grad_z_vf,norm_vf,kappa_vf
    REAL(KIND(0d0)), TARGET, ALLOCATABLE, DIMENSION(:,:,:)  :: energy !< Energy: 
    !! Used to write out correct E and p when We_size > 0
    !> @}

    PROCEDURE(s_write_abstract_data_files), POINTER :: s_write_data_files => NULL()

    
    CONTAINS
        

        !>  The purpose of this subroutine is to open a new or pre-
        !!          existing run-time information file and append to it the
        !!      basic header information relevant to current simulation.
        !!      In general, this requires generating a table header for
        !!      those stability criteria which will be written at every
        !!      time-step.        
        SUBROUTINE s_open_run_time_information_file() ! ------------------------


            CHARACTER(LEN = name_len) :: dir_name !< Name of the case directory

            CHARACTER(LEN = name_len) :: file_name = 'run_time.inf' !<
            !! Name of the run-time information file
            
            CHARACTER(LEN = path_len + name_len) :: file_path !<
            !! Relative path to a file in the case directory
            
            CHARACTER(LEN = 8) :: file_date !<
            !! Creation date of the run-time information file
            
            LOGICAL :: file_exist !<
            !! Logical used to check existence of run-time information file
            
            ! Opening the run-time information file
            file_path = TRIM(case_dir) // '/' // TRIM(file_name)
            
            INQUIRE(FILE = TRIM(file_path), EXIST = file_exist)
            
            OPEN(1, FILE     = TRIM(file_path), &
                    FORM     = 'formatted'    , &
                    POSITION = 'append'       , &
                    STATUS   = 'unknown'        )
            
            
            ! Generating file header for a new run-time information file
            IF(file_exist .NEQV. .TRUE.) THEN
                
                CALL SYSTEM('basename `pwd` > dir_name')
                
                file_path = TRIM(case_dir) // '/dir_name'
                
                OPEN(2, FILE   = TRIM(file_path), &
                        FORM   = 'formatted'    , &
                        STATUS = 'old'            )
                
                READ(2,'(A)') dir_name; CLOSE(2)
                
                CALL SYSTEM('rm -f dir_name')
                
                WRITE(1,'(A)') 'MFC - Case - ' // TRIM( dir_name) // &
                                                ': ' // TRIM(file_name)
                WRITE(1,'(A)')     'Description: Stability information at ' // &
                                   'each time-step of the simulation. This'
                WRITE(1,'(13X,A)') 'data is composed of the inviscid '      // &
                                   'Courant–Friedrichs–Lewy (ICFL)'
                WRITE(1,'(13X,A)') 'number, the viscous CFL (VCFL) number, '// &
                                   'the capillary CFL (CCFL)'
                WRITE(1,'(13X,A)') 'number and the cell Reynolds (Rc) '     // &
                                   'number. Please note that only'
                WRITE(1,'(13X,A)') 'those stability conditions pertinent '  // &
                                   'to the physics included in'
                WRITE(1,'(13X,A)') 'the current computation are displayed.'
                
                CALL DATE_AND_TIME(DATE = file_date)
                
                WRITE(1,'(A)') 'Date: ' // file_date(5:6) // '/' // &
                                           file_date(7:8) // '/' // &
                                           file_date(3:4)
                
            END IF
            
            WRITE(1,'(A)') ''; WRITE(1,'(A)') ''
            
            
            ! Generating table header for the stability criteria to be outputted
            IF(ANY(Re_size > 0) .AND. We_size > 0) THEN
                WRITE(1,'(A)') '== Time-steps ==== Time ===== ICFL Max == ' // &
                               'VCFL Max == CCFL Max ==== Rc Min ====='
            ELSEIF(ANY(Re_size > 0)) THEN
                WRITE(1,'(A)') '==== Time-steps ====== Time ======= ICFL '  // &
                               'Max ==== VCFL Max ====== Rc Min ======='
            ELSEIF(We_size > 0) THEN
                WRITE(1,'(A)') '======= Time-steps ========= Time '         // &
                               '========== ICFL Max ======= CCFL '          // &
                               'Max ========='
            ELSE
                WRITE(1,'(A)') '=========== Time-steps ============== Time '// &
                               '============== ICFL Max ============='
            END IF
            
            
        END SUBROUTINE s_open_run_time_information_file ! ----------------------
        
        
        
        !>  This opens a formatted data file where the root processor
        !!      can write out the CoM information        
        SUBROUTINE s_open_com_files() ! ----------------------------------------



            CHARACTER(LEN = path_len  + 3*name_len) :: file_path !<
            !! Relative path to the CoM file in the case directory 
        

            INTEGER :: i !< Generic loop iterator
        
            DO i = 1, num_fluids
                IF (com_wrt(i)) THEN
        
                    ! Generating the relative path to the CoM data file
                    WRITE(file_path,'(A,I0,A)') '/fluid',i,'_com.dat'
                    file_path = TRIM(case_dir) // TRIM(file_path)
        
                    ! Creating the formatted data file and setting up its
                    ! structure
                    OPEN(i+10, FILE = TRIM(file_path), &
                        FORM = 'formatted', &
                        POSITION = 'append', &
                        STATUS   = 'unknown')
        
                    IF (n == 0) THEN
                        IF (ANY(moment_order /= dflt_int)) THEN
                            WRITE(i+10,'(A)') '=== Non-Dimensional Time ' // &
                                     '=== Total Mass ' // &
                                     '=== x-loc ' // &
                                     '=== x-vel ' // &
                                     '=== x-accel ' // &
                                     '=== Higher Moments ==='
                        ELSE
                            WRITE(i+10,'(A)') '=== Non-Dimensional Time ' // &
                                     '=== Total Mass ' // &
                                     '=== x-loc ' // &
                                     '=== x-vel ' // &
                                     '=== x-accel ==='
                        END IF
                    ELSEIF (p == 0) THEN
                        IF (ANY(moment_order /= dflt_int)) THEN
                            WRITE(i+10,'(A)') '=== Non-Dimensional Time ' // &
                                     '=== Total Mass ' // &
                                     '=== x-loc ' // &
                                     '=== y-loc ' // &
                                     '=== x-vel ' // &
                                     '=== y-vel ' // &
                                     '=== x-accel ' // &
                                     '=== y-accel ' // &
                                     '=== Higher Moments ==='
                        ELSE
                            WRITE(i+10,'(A)') '=== Non-Dimensional Time ' // &
                                     '=== Total Mass ' // &
                                     '=== x-loc ' // &
                                     '=== y-loc ' // &
                                     '=== x-vel ' // &
                                     '=== y-vel ' // &
                                     '=== x-accel ' // &
                                     '=== y-accel ==='
                        END IF
                    ELSE
                        IF (ANY(moment_order /= dflt_int)) THEN
                            WRITE(i+10,'(A)') '=== Non-Dimensional Time ' // &
                                     '=== Total Mass ' // &
                                     '=== x-loc ' // &
                                     '=== y-loc ' // &
                                     '=== z-loc ' // &
                                     '=== x-vel ' // &
                                     '=== y-vel ' // &
                                     '=== z-vel ' // &
                                     '=== x-accel ' // &
                                     '=== y-accel ' // &
                                     '=== z-accel ' // &
                                     '=== Higher Moments ==='
                        ELSE
                            WRITE(i+10,'(A)') '=== Non-Dimensional Time ' // &
                                     '=== Total Mass ' // &
                                     '=== x-loc ' // &
                                     '=== y-loc ' // &
                                     '=== z-loc ' // &
                                     '=== x-vel ' // &
                                     '=== y-vel ' // &
                                     '=== z-vel ' // &
                                     '=== x-accel ' // &
                                     '=== y-accel ' // &
                                     '=== z-accel ==='// &
                                     '=== Total Volume ==='
                        END IF
                    END IF
                END IF
            END DO

        END SUBROUTINE s_open_com_files ! --------------------------------------



        !>  This opens a formatted data file where the root processor
        !!      can write out the coherent body (cb) information
        SUBROUTINE s_open_cb_files() ! ----------------------------------------


            CHARACTER(LEN = path_len  + 3*name_len) :: file_path !<
            !! Relative path to the cb file in the case directory 
        

            INTEGER :: i  !< Generic loop iterator
        
            DO i = 1, num_fluids
                IF (cb_wrt(i)) THEN
        
                    ! Generating the relative path to the cb data file
                    WRITE(file_path,'(A,I0,A)') '/fluid',i,'_cb.dat'
                    file_path = TRIM(case_dir) // TRIM(file_path)
        
                    ! Creating the formatted data file and setting up its
                    ! structure
                    OPEN(i+20, FILE = TRIM(file_path), &
                        FORM = 'formatted', &
                        POSITION = 'append', &
                        STATUS   = 'unknown')

                    WRITE(i+20, '(A)') '=== Non-Dimensional Time ' // &
                                     '=== Coherent Body Mass ' // &
                                     '=== Coherent Body Area ' // &
                                     '=== Bounds ' // &
                                     '=== Centerline ==='
                END IF
            END DO

        END SUBROUTINE s_open_cb_files ! --------------------------------------




        !>  This opens a formatted data file where the root processor
        !!      can write out flow probe information
        SUBROUTINE s_open_probe_files() ! --------------------------------------

            CHARACTER(LEN = path_len + 3*name_len) :: file_path !<
            !! Relative path to the probe data file in the case directory


            INTEGER :: i !< Generic loop iterator

            DO i = 1, num_probes
                ! Generating the relative path to the data file
                WRITE(file_path,'(A,I0,A)') '/D/probe',i,'_prim.dat'
                file_path = TRIM(case_dir) // TRIM(file_path)

                ! Creating the formatted data file and setting up its
                ! structure
                OPEN(i+30, FILE = TRIM(file_path), &
                    FORM = 'formatted', &
                    STATUS   = 'unknown')
                    ! POSITION = 'append', &
                !WRITE(i+30,'(A,I0,A)') 'Probe ',i, ' located at:'
                !WRITE(i+30,'(A,F10.6)') 'x = ',probe(i)%x
                !WRITE(i+30,'(A,F10.6)') 'y = ',probe(i)%y
                !WRITE(i+30,'(A,F10.6)') 'z = ',probe(i)%z
                !WRITE(i+30, *)
                !WRITE(i+30,'(A)') '=== Non-Dimensional Time ' // &
                !                '=== Density ' // &
                !                '=== Velocity ' // &
                !                '=== Pressure ' // &
                !                '=== Gamma ' // &
                !                '=== Stiffness ' // &
                !                '=== Sound Speed ' // &
                !                '=== Acceleration ==='
            END DO


            IF (integral_wrt) THEN
            DO i = 1, num_integrals
                WRITE(file_path,'(A,I0,A)') '/D/integral',i,'_prim.dat'
                file_path = TRIM(case_dir) // TRIM(file_path)

                OPEN(i+70, FILE = TRIM(file_path), &
                    FORM = 'formatted', &
                    POSITION = 'append', &
                    STATUS   = 'unknown')
            END DO
            end IF


        END SUBROUTINE s_open_probe_files ! ------------------------------------



        !>  The goal of the procedure is to output to the run-time
        !!      information file the stability criteria extrema in the
        !!      entire computational domain and at the given time-step.
        !!      Moreover, the subroutine is also in charge of tracking
        !!      these stability criteria extrema over all time-steps.
        !!  @param q_prim_vf Cell-average primitive variables
        !!  @param t_step Current time step
        SUBROUTINE s_write_run_time_information(q_prim_vf, t_step) ! -----------
           
            
            TYPE(scalar_field), DIMENSION(sys_size), INTENT(IN) :: q_prim_vf
            INTEGER, INTENT(IN) :: t_step
            
            REAL(KIND(0d0)), DIMENSION(cont_idx%end)          :: alpha_rho  !< Cell-avg. partial density
            REAL(KIND(0d0))                                   :: rho        !< Cell-avg. density
            REAL(KIND(0d0)), DIMENSION(num_dims)              :: vel        !< Cell-avg. velocity
            REAL(KIND(0d0))                                   :: pres       !< Cell-avg. pressure
            REAL(KIND(0d0)), DIMENSION(num_fluids)            :: alpha      !< Cell-avg. volume fraction
            REAL(KIND(0d0))                                   :: gamma      !< Cell-avg. sp. heat ratio
            REAL(KIND(0d0))                                   :: pi_inf     !< Cell-avg. liquid stiffness function
            REAL(KIND(0d0))                                   :: c          !< Cell-avg. sound speed
            REAL(KIND(0d0)), DIMENSION(2)                     :: Re         !< Cell-avg. Reynolds numbers
            REAL(KIND(0d0)), DIMENSION(num_fluids,num_fluids) :: We         !< Cell-avg. Weber numbers

            ! ICFL, VCFL, CCFL and Rc stability criteria extrema for the current
            ! time-step and located on both the local (loc) and the global (glb)
            ! computational domains
            REAL(KIND(0d0)) :: icfl_max_loc, icfl_max_glb !< ICFL stability extrema on local and global grids
            REAL(KIND(0d0)) :: vcfl_max_loc, vcfl_max_glb !< VCFL stability extrema on local and global grids
            REAL(KIND(0d0)) :: ccfl_max_loc, ccfl_max_glb !< CCFL stability extrema on local and global grids
            REAL(KIND(0d0)) ::   Rc_min_loc,   Rc_min_glb !< Rc   stability extrema on local and global grids


            REAL(KIND(0d0)) :: blkmod1, blkmod2 !<
            !! Fluid bulk modulus for Woods mixture sound speed
            

            INTEGER :: i,j,k,l !< Generic loop iterators

            INTEGER :: Nfq
            REAL(KIND(0d0)) :: fltr_dtheta   !< 
            !! Modified dtheta accounting for Fourier filtering in azimuthal direction. 
            

            ! Computing Stability Criteria at Current Time-step ================
            DO l = 0, p
               DO k = 0, n
                  DO j = 0, m
                     
                     DO i = 1, crv_size
                        alpha_rho(crv_idx(i)) = q_prim_vf(crv_idx(i))%sf(j,k,l)
                     END DO
                     

                     CALL s_convert_to_mixture_variables( q_prim_vf, rho, &
                                                          gamma, pi_inf,  &
                                                          Re, We, j,k,l   )
                     
                     DO i = 1, num_dims
                        vel(i) = q_prim_vf(cont_idx%end+i)%sf(j,k,l)
                     END DO
                     
                     pres = q_prim_vf(E_idx)%sf(j,k,l)
                     
                     ! Compute mixture sound speed
                     IF ( alt_soundspeed ) THEN
                         DO i = 1, num_fluids
                             alpha(i) = q_prim_vf(E_idx+i)%sf(j,k,l)
                         END DO
                         blkmod1 = ((fluid_pp(1)%gamma +1d0)*pres + &
                             fluid_pp(1)%pi_inf)/fluid_pp(1)%gamma
                         blkmod2 = ((fluid_pp(2)%gamma +1d0)*pres + &
                             fluid_pp(2)%pi_inf)/fluid_pp(2)%gamma
                         c = (1d0/(rho*(alpha(1)/blkmod1 + alpha(2)/blkmod2)))
                     ELSEIF(model_eqns == 3) THEN
                        c = 0d0
                        DO i = 1, num_fluids
                            c = c + q_prim_vf(i+adv_idx%beg-1)%sf(j,k,l)*(1.d0/fluid_pp(i)%gamma+1.d0)*&
                                (pres + fluid_pp(i)%pi_inf/(fluid_pp(i)%gamma+1.d0))/rho
                        END DO
                     ELSE
                         DO i = 1, crv_size
                             alpha(crv_idx(i))= q_prim_vf(E_idx+crv_idx(i))%sf(j,k,l)
                         END DO
                         c = (((gamma + 1d0)*pres + pi_inf)/(gamma*rho))
                     END IF

                     IF ( mixture_err .AND. (c .LE. 0.d0) ) THEN
                         c = sgm_eps
                     ELSE
                         c = DSQRT(c)
                     END IF

                     IF (grid_geometry == 3) THEN
                        IF (k == 0) THEN
                            fltr_dtheta = 2d0*pi*y_cb(0)/3d0
                        ELSEIF (k <= fourier_rings) THEN
                            Nfq = MIN(FLOOR(2d0*REAL(k,KIND(0d0))*pi),(p+1)/2+1)
                            fltr_dtheta = 2d0*pi*y_cb(k-1)/REAL(Nfq,KIND(0d0))
                        ELSE
                            fltr_dtheta = y_cb(k-1)*dz(l)
                        END IF
                     END IF

                     IF(p > 0) THEN
                        !3D
                        IF (grid_geometry == 3) THEN
                            icfl_sf(j,k,l) = dt / MIN(       dx(j)/(ABS(vel(1))+c), &
                                                             dy(k)/(ABS(vel(2))+c), &
                                                       fltr_dtheta/(ABS(vel(3))+c)  )
                        ELSE
                            icfl_sf(j,k,l) = dt / MIN( dx(j)/(ABS(vel(1))+c), &
                                                       dy(k)/(ABS(vel(2))+c), &
                                                       dz(l)/(ABS(vel(3))+c)  )
                        END IF
                        
                        IF(ANY(Re_size > 0)) THEN
                           
                            IF (grid_geometry == 3) THEN
                               vcfl_sf(j,k,l) = MAXVAL(dt/Re) &
                                              / MIN(dx(j),dy(k),fltr_dtheta)**2d0
                               
                                 Rc_sf(j,k,l) = MIN(       dx(j)*(ABS(vel(1))+c),   &
                                                           dy(k)*(ABS(vel(2))+c),   &
                                                     fltr_dtheta*(ABS(vel(3))+c)  ) &
                                              / MAXVAL(1d0/Re)
                            ELSE
                               vcfl_sf(j,k,l) = MAXVAL(dt/Re) &
                                              / MIN(dx(j),dy(k),dz(l))**2d0
                               
                                 Rc_sf(j,k,l) = MIN( dx(j)*(ABS(vel(1))+c),   &
                                                     dy(k)*(ABS(vel(2))+c),   &
                                                     dz(l)*(ABS(vel(3))+c)  ) &
                                              / MAXVAL(1d0/Re)
                            END IF
                           
                        END IF
                        
                        IF(We_size > 0) THEN
                           
                           ccfl_sf(j,k,l) = 0d0
                           
                           DO i = 1, We_size
                              ccfl_sf(j,k,l) = MAX( ccfl_sf(j,k,l) , &
                                 1d0 / We(We_idx(i,1),We_idx(i,2)) / &
                                      ( MAX(alpha_rho(We_idx(i,1)) , &
                                                              0d0) / &
                                           MAX( alpha(We_idx(i,1)) , &
                                                          sgm_eps)   &
                                      + MAX(alpha_rho(We_idx(i,2)) , &
                                                              0d0) / &
                                           MAX( alpha(We_idx(i,2)) , &
                                                          sgm_eps) ) )
                           END DO
                           
                           IF (grid_geometry == 3) THEN
                               ccfl_sf(j,k,l) = SQRT( pi*ccfl_sf(j,k,l)*dt**2d0 &
                                                           / MIN(       dx(j),        &
                                                                        dy(k),        &
                                                                  fltr_dtheta  )**3d0 )
                           ELSE
                               ccfl_sf(j,k,l) = SQRT( pi*ccfl_sf(j,k,l)*dt**2d0 &
                                                           / MIN( dx(j),        &
                                                                  dy(k),        &
                                                                  dz(l)  )**3d0 )
                           END IF
                           
                        END IF
                        
                     ELSEIF(n > 0) THEN
                        !2D
                        icfl_sf(j,k,l) = dt / MIN( dx(j)/(ABS(vel(1))+c), &
                                                   dy(k)/(ABS(vel(2))+c)  )
                        
                        IF(ANY(Re_size > 0)) THEN
                           
                           vcfl_sf(j,k,l) = MAXVAL(dt/Re)/MIN(dx(j),dy(k))**2d0
                           
                             Rc_sf(j,k,l) = MIN( dx(j)*(ABS(vel(1))+c),   &
                                                 dy(k)*(ABS(vel(2))+c)  ) &
                                          / MAXVAL(1d0/Re)
                           
                        END IF
                        
                        IF(We_size > 0) THEN
                           
                           ccfl_sf(j,k,l) = 0d0
                           
                           DO i = 1, We_size
                              ccfl_sf(j,k,l) = MAX( ccfl_sf(j,k,l) , &
                                 1d0 / We(We_idx(i,1),We_idx(i,2)) / &
                                      ( MAX(alpha_rho(We_idx(i,1)) , &
                                                              0d0) / &
                                           MAX( alpha(We_idx(i,1)) , &
                                                          sgm_eps)   &
                                      + MAX(alpha_rho(We_idx(i,2)) , &
                                                              0d0) / &
                                           MAX( alpha(We_idx(i,2)) , &
                                                          sgm_eps) ) )
                           END DO
                           
                           ccfl_sf(j,k,l) = SQRT( pi*ccfl_sf(j,k,l)*dt**2d0 &
                                                    / MIN(dx(j),dy(k))**3d0 )
                           
                        END IF
                        
                     ELSE
                        !1D 
                        icfl_sf(j,k,l) = (dt/dx(j))*(ABS(vel(1))+c)
                        
                        IF(ANY(Re_size > 0)) THEN
                           
                           vcfl_sf(j,k,l) = MAXVAL(dt/Re)/dx(j)**2d0
                           
                             Rc_sf(j,k,l) = dx(j)*(ABS(vel(1))+c)/MAXVAL(1d0/Re)
                           
                        END IF
                        
                     END IF
                     
                  END DO
               END DO
            END DO
            ! END: Computing Stability Criteria at Current Time-step ===========


            
            ! Determining local stability criteria extrema at current time-step
                                 icfl_max_loc = MAXVAL(icfl_sf)
            IF(ANY(Re_size > 0)) vcfl_max_loc = MAXVAL(vcfl_sf)
            IF(    We_size > 0 ) ccfl_max_loc = MAXVAL(ccfl_sf)
            IF(ANY(Re_size > 0))   Rc_min_loc = MINVAL(  Rc_sf)
            
            
            ! Determining global stability criteria extrema at current time-step
            IF(num_procs > 1) THEN
                CALL s_mpi_reduce_stability_criteria_extrema( icfl_max_loc, &
                                                              vcfl_max_loc, &
                                                              ccfl_max_loc, &
                                                                Rc_min_loc, &
                                                              icfl_max_glb, &
                                                              vcfl_max_glb, &
                                                              ccfl_max_glb, &
                                                                Rc_min_glb  )
            ELSE
                                     icfl_max_glb = icfl_max_loc
                IF(ANY(Re_size > 0)) vcfl_max_glb = vcfl_max_loc
                IF(    We_size > 0 ) ccfl_max_glb = ccfl_max_loc
                IF(ANY(Re_size > 0))   Rc_min_glb =   Rc_min_loc
            END IF
            
            ! Determining the stability criteria extrema over all the time-steps
            IF(icfl_max_glb > icfl_max) icfl_max = icfl_max_glb
            
            IF(ANY(Re_size > 0)) THEN
                IF(vcfl_max_glb > vcfl_max) vcfl_max = vcfl_max_glb
                IF(  Rc_min_glb <   Rc_min)   Rc_min =   Rc_min_glb
            END IF
            
            IF(We_size > 0) THEN
                IF(ccfl_max_glb > ccfl_max) ccfl_max = ccfl_max_glb
            END IF
            
            
            ! Outputting global stability criteria extrema at current time-step
            IF(proc_rank == 0) THEN
                IF(ANY(Re_size > 0) .AND. We_size > 0) THEN
                    WRITE(1,'(4X,I8,4X,F10.6,4X,F9.6,4X,F9.6,4X,F9.6,4X,F10.6)') &
                                                t_step, t_step*dt, icfl_max_glb, &
                                                                   vcfl_max_glb, &
                                                                   ccfl_max_glb, &
                                                                     Rc_min_glb
                ELSEIF(ANY(Re_size > 0)) THEN
                    WRITE(1,'(6X,I8,6X,F10.6,6X,F9.6,6X,F9.6,6X,F10.6)') &
                                        t_step, t_step*dt, icfl_max_glb, &
                                                           vcfl_max_glb, &
                                                             Rc_min_glb
                ELSEIF(We_size > 0) THEN
                    WRITE(1,'(9X,I8,9X,F10.6,9X,F9.6,9X,F9.6)') &
                               t_step, t_step*dt, icfl_max_glb, &
                                                  ccfl_max_glb
                ELSE
                    WRITE(1,'(13X,I8,14X,F10.6,13X,F9.6)') &
                          t_step, t_step*dt, icfl_max_glb
                END IF

                IF (icfl_max_glb /= icfl_max_glb) THEN
                    PRINT '(A)', 'ICFL is NaN. Exiting ...'
                    ! print*, (dt/dx(:)),ABS(vel(1)),c
                    CALL s_mpi_abort()
                ELSEIF (icfl_max_glb < 0.d0) THEN 
                    PRINT '(A)', 'ICFL is negative. Exiting ...'
                    CALL s_mpi_abort()
                ELSEIF (icfl_max_glb > 1d0) THEN
                    PRINT '(A)', 'ICFL is greater than 1.0. Exiting ...'
                    PRINT*, 'icfl', icfl_max_glb
                    CALL s_mpi_abort()
                END IF
            END IF
            
            CALL s_mpi_barrier()
            
        END SUBROUTINE s_write_run_time_information ! --------------------------
        
        
        
        !>  The goal of this subroutine is to output the grid and
        !!      conservative variables data files for given time-step.        
        !!  @param q_cons_vf Cell-average conservative variables
        !!  @param t_step Current time-step
        SUBROUTINE s_write_serial_data_files(q_cons_vf, t_step) ! ---------------------

            
            TYPE(scalar_field), DIMENSION(sys_size), INTENT(IN) :: q_cons_vf
            INTEGER, INTENT(IN) :: t_step
            
            CHARACTER(LEN = path_len + 2*name_len) :: t_step_dir !<
            !! Relative path to the current time-step directory


            CHARACTER(LEN = path_len + 3*name_len) :: file_path !<
            !! Relative path to the grid and conservative variables data files
            

            LOGICAL :: file_exist !<
            !! Logical used to check existence of current time-step directory
            
            CHARACTER(LEN=15) :: FMT

            INTEGER :: i, j, k, l, ii !< Generic loop iterators

            REAL(KIND(0d0)), DIMENSION(nb) :: nRtmp         !< Temporary bubble concentration
            REAL(KIND(0d0)) :: nbub                         !< Temporary bubble number density
            REAL(KIND(0d0)) :: gamma, lit_gamma, pi_inf     !< Temporary EOS params
            REAL(KIND(0d0)) :: rho                          !< Temporary density
            REAL(KIND(0d0)), DIMENSION(2)                   :: Re !< Temporary Reynolds number
            REAL(KIND(0d0)), ALLOCATABLE, DIMENSION(:,:)    :: We !< Temporary Weber number
            REAL(KIND(0d0)) :: E_e                          !< Temporary elastic energy contribution

            ! Creating or overwriting the time-step root directory
            WRITE(t_step_dir,'(A,I0,A,I0)') TRIM(case_dir) // '/p_all'
 
            ! Creating or overwriting the current time-step directory
            WRITE(t_step_dir,'(A,I0,A,I0)') TRIM(case_dir) // '/p_all/p', &
                                            proc_rank, '/', t_step
            
            file_path = TRIM(t_step_dir) // '/.'
            CALL my_inquire(file_path,file_exist)
            IF(file_exist) CALL SYSTEM('rm -rf ' // TRIM(t_step_dir))
            CALL SYSTEM('mkdir -p ' // TRIM(t_step_dir))
            
            ! Writing the grid data file in the x-direction
            file_path = TRIM(t_step_dir) // '/x_cb.dat'
            
            OPEN(2, FILE   = TRIM(file_path), &
                    FORM   = 'unformatted'  , &
                    STATUS = 'new'            )
            WRITE(2) x_cb(-1:m); CLOSE(2)
            
            ! Writing the grid data files in the y- and z-directions
            IF(n > 0) THEN
                
                file_path = TRIM(t_step_dir) // '/y_cb.dat'
                
                OPEN(2, FILE   = TRIM(file_path), &
                        FORM   = 'unformatted'  , &
                        STATUS = 'new'            )
                WRITE(2) y_cb(-1:n); CLOSE(2)
                
                IF(p > 0) THEN
                    
                    file_path = TRIM(t_step_dir) // '/z_cb.dat'
                    
                    OPEN(2, FILE   = TRIM(file_path), &
                            FORM   = 'unformatted'  , &
                            STATUS = 'new'            )
                    WRITE(2) z_cb(-1:p); CLOSE(2)
                    
                END IF
                
            END IF
            
            ! Writing the conservative variables data files
            DO i = 1, sys_size
                WRITE(file_path,'(A,I0,A)') TRIM(t_step_dir) // '/q_cons_vf', &
                                            i, '.dat'

                    OPEN(2, FILE   = TRIM(file_path), &
                        FORM   = 'unformatted'  , &
                        STATUS = 'new'            )
                
                    IF (i == E_idx .AND. We_size > 0 .AND. (We_riemann_flux .OR. We_rhs_flux)) THEN
                        CALL s_remove_capillary_potential_energy(q_cons_vf)
                        WRITE(2) energy(0:m,0:n,0:p); CLOSE(2)
                    ELSE
                        WRITE(2) q_cons_vf(i)%sf(0:m,0:n,0:p); CLOSE(2)
                    END IF  
            END DO

            gamma = fluid_pp(1)%gamma
            lit_gamma = 1d0/fluid_pp(1)%gamma + 1d0
            pi_inf = fluid_pp(1)%pi_inf

            IF (precision==1) THEN
                FMT="(2F30.3)"
            ELSE
                FMT="(2F40.14)"
            END IF

            ! writting an output directory
            WRITE(t_step_dir,'(A,I0,A,I0)') TRIM(case_dir) // '/D'
            file_path = TRIM(t_step_dir) // '/.'
        
            INQUIRE( FILE = TRIM(file_path), EXIST = file_exist       )
        
            IF(.NOT.file_exist) CALL SYSTEM('mkdir -p ' // TRIM(t_step_dir))

            !1D
            IF (n==0 .AND. p==0) THEN

                IF (model_eqns==2 .OR. model_eqns==3) THEN
                    DO i = 1, sys_size+1
        WRITE(file_path,'(A,I0,A,I2.2,A,I6.6,A)') TRIM(t_step_dir) // '/prim.', i, '.', proc_rank, '.', t_step,'.dat'

                        OPEN(2,FILE= TRIM(file_path) )
                            DO j=0,m
                                CALL s_convert_to_mixture_variables( q_cons_vf, rho, gamma, pi_inf, Re, We, j,0,0, &
                                                                                                    G,fluid_pp(:)%G )
                                lit_gamma = 1d0/gamma + 1d0
                                
                                IF ( ((i.ge.cont_idx%beg) .AND. (i.le.cont_idx%end))    &
                                                          .OR.                          &
                                     ((i.ge.adv_idx%beg)  .AND. (i.le.adv_idx%end))     &
                                                         ) THEN 
                                    WRITE(2,FMT) x_cb(j),q_cons_vf(i)%sf(j,0,0)
                                ELSE IF (i.eq.mom_idx%beg) THEN !u
                                    WRITE(2,FMT) x_cb(j),q_cons_vf(mom_idx%beg)%sf(j,0,0)/rho
                                ELSE IF (i.eq.stress_idx%beg) THEN !tau_e
                                    WRITE(2,FMT) x_cb(j),q_cons_vf(stress_idx%beg)%sf(j,0,0)/rho
                                ELSE IF (i.eq.E_idx) THEN !p
                                    IF (model_eqns == 4) THEN
                                        !Tait pressure from density
                                        WRITE(2,FMT) x_cb(j), &
                                            (pref + pi_inf) * (                     &
                                            ( q_cons_vf(1)%sf(j,0,0)/               &
                                            (rhoref*(1.d0-q_cons_vf(4)%sf(j,0,0)))  & 
                                            ) ** lit_gamma )                        &
                                            - pi_inf
<<<<<<< HEAD
                                    ELSE IF ((model_eqns==2 .OR. model_eqns==3) .AND. (bubbles .NEQV. .TRUE.)) THEN
=======
                                    ELSE IF (hypoelasticity) THEN
                                        ! elastic contribution to energy
                                        E_e = 0d0
                                        DO k = stress_idx%beg, stress_idx%end
                                            IF (G > 1000) THEN
                                            E_e = E_e + ((q_cons_vf(stress_idx%beg)%sf(j,0,0)/rho)**2d0) &
                                                        /(4d0*G)
                                            ! Additional terms in 2D and 3D
                                            IF ((k == stress_idx%beg + 1) .OR. &
                                                  (k == stress_idx%beg + 3) .OR. &
                                                    (k == stress_idx%beg + 4)) THEN
                                                E_e = E_e + ((q_cons_vf(stress_idx%beg)%sf(j,0,0)/rho)**2d0) &
                                                            /(4d0*G)
                                            END IF
                                            END IF
                                        END DO
                                        
                                        WRITE(2,FMT) x_cb(j), &
                                            (                                       & 
                                            q_cons_vf(E_idx)%sf(j,0,0)  -            &
                                            0.5d0*(q_cons_vf(mom_idx%beg)%sf(j,0,0)**2.d0)/rho - &
                                            pi_inf - E_e &
                                            ) / gamma
                                    ELSE IF (model_eqns == 2 .AND. (bubbles .NEQV. .TRUE.)) THEN
>>>>>>> daf5832b
                                        !Stiffened gas pressure from energy
                                        WRITE(2,FMT) x_cb(j), &
                                            (                                       & 
                                            q_cons_vf(E_idx)%sf(j,0,0)  -            &
                                            0.5d0*(q_cons_vf(mom_idx%beg)%sf(j,0,0)**2.d0)/rho - &
                                            pi_inf &
                                            ) / gamma
                                    ELSE
                                        !Stiffened gas pressure from energy with bubbles
                                        WRITE(2,FMT) x_cb(j), &
                                            (                                       & 
                                            (q_cons_vf(E_idx)%sf(j,0,0)  -            &
                                            0.5d0*(q_cons_vf(mom_idx%beg)%sf(j,0,0)**2.d0)/rho) / &
                                            (1.d0 - q_cons_vf(alf_idx)%sf(j,0,0)) - &
                                            pi_inf &
                                            ) / gamma
                                    END IF
                                ELSE IF ((i >= bub_idx%beg) .AND. (i <= bub_idx%end) .AND. bubbles) THEN
                                    DO k = 1,nb
                                        nRtmp(k) = q_cons_vf(bub_idx%rs(k))%sf(j,0,0)
                                    END DO
                                    CALL s_comp_n_from_cons( q_cons_vf(alf_idx)%sf(j,0,0), nRtmp, nbub) 
                                    
                                    WRITE(2,FMT) x_cb(j),q_cons_vf(i)%sf(j,0,0)/nbub
                                END IF
                                IF (i == sys_size+1) THEN
                                    WRITE(2,FMT) x_cb(j), rho
                                END IF
                            END DO
                        CLOSE(2)
                    END DO
                END IF

                DO i = 1, sys_size    
        WRITE(file_path,'(A,I0,A,I2.2,A,I6.6,A)') TRIM(t_step_dir) // '/cons.', i, '.', proc_rank, '.', t_step,'.dat'

                    OPEN(2,FILE= TRIM(file_path) )
                        DO j=0,m
                            WRITE(2,FMT) x_cb(j),q_cons_vf(i)%sf(j,0,0)
                        END DO
                    CLOSE(2)
                END DO
            END IF


            IF (precision==1) THEN
                FMT="(3F30.7)"
            ELSE
                FMT="(3F40.14)"
            END IF

            ! 2D
            IF ( (n>0) .AND. (p==0) ) THEN
                DO i = 1,sys_size
        WRITE(file_path,'(A,I0,A,I2.2,A,I6.6,A)') TRIM(t_step_dir) // '/cons.', i, '.', proc_rank, '.', t_step,'.dat'
                    OPEN(2,FILE= TRIM(file_path) )
                        DO j=0,m
                        DO k=0,n
                            WRITE(2,FMT) x_cb(j),y_cb(k), q_cons_vf(i)%sf(j,k,0)
                        END DO
                        WRITE(2,*)
                        END DO
                    CLOSE(2)
                END DO
            END IF


            IF (precision==1) THEN
                FMT="(4F30.7)"
            ELSE
                FMT="(4F40.14)"
            END IF

            ! 3D
            IF ( p > 0) THEN
                DO i = 1,sys_size
        WRITE(file_path,'(A,I0,A,I2.2,A,I6.6,A)') TRIM(t_step_dir) // '/cons.', i, '.', proc_rank, '.', t_step,'.dat'
                    OPEN(2,FILE= TRIM(file_path) )
                        DO j=0,m
                        DO k=0,n
                        DO l=0,p
                            WRITE(2,FMT) x_cb(j),y_cb(k),z_cb(l), q_cons_vf(i)%sf(j,k,l)
                        END DO
                        WRITE(2,*)
                        END DO
                        WRITE(2,*)
                        END DO
                    CLOSE(2)
                END DO
            END IF

        END SUBROUTINE s_write_serial_data_files ! ------------------------------------
        
        
        SUBROUTINE s_remove_capillary_potential_energy(v_vf)

            TYPE(scalar_field), DIMENSION(sys_size), INTENT(IN) :: v_vf
            REAL(KIND(0d0)), ALLOCATABLE, DIMENSION(:,:,:) :: E_We
            TYPE(bounds_info) :: ix,iy,iz
            TYPE(bounds_info) :: iz1

            ! Placeholders (_ph) for variables 
            REAL(KIND(0d0)) :: rho_ph, gamma_ph, pi_inf_ph
            REAL(KIND(0d0)), DIMENSION(2) :: Re_ph
            REAL(KIND(0d0)), DIMENSION(num_fluids,num_fluids) :: We_ph

            INTEGER :: i,j,k,l

            ix%beg = -buff_size; iy%beg = 0; iz%beg = 0
            IF(n > 0) iy%beg = -buff_size; IF(p > 0) iz%beg = -buff_size
            ix%end = m - ix%beg; iy%end = n - iy%beg; iz%end = p - iz%beg
            ALLOCATE(E_We(ix%beg:ix%end,iy%beg:iy%end,iz%beg:iz%end))

            IF (p > 0) THEN
                iz1%beg = iz%beg; iz1%end = iz%end
            ELSE
                iz1%beg = -1; iz1%end = 1
            END IF

            ! Compute volume fraction gradient magnitude for all fluids
            CALL s_compute_lsq_gradient_curvature(v_vf,grad_x_vf,grad_y_vf,grad_z_vf,norm_vf,kappa_vf)
            
            DO k = iz1%beg+1, iz1%end-1
                DO j = iy%beg+1, iy%end-1
                    DO i = ix%beg+1, ix%end-1
                        E_We(i,j,k) = 0d0
                        
                        CALL s_convert_to_mixture_variables(v_vf, rho_ph, gamma_ph, &
                                                            pi_inf_ph, Re_ph, We_ph, i,j,k)

                        ! Compute capillary potential energy
                        DO l = 1, We_size
                            E_We(i,j,k) = E_We(i,j,k) + &
                                    v_vf(E_idx+We_idx(l,1))%sf(i,j,k) * &
                                    norm_vf(We_idx(l,2))%sf(i,j,k) / We_ph(We_idx(l,1),We_idx(l,2)) + &
                                    v_vf(E_idx+We_idx(l,2))%sf(i,j,k) * &
                                    norm_vf(We_idx(l,1))%sf(i,j,k) / We_ph(We_idx(l,1),We_idx(l,2))
                        END DO
                    END DO
                END DO
            END DO
            
            ! Remove capillary potential energy from conservative variable
            energy(:,:,:) = v_vf(E_idx)%sf(:,:,:) - E_We(:,:,:)
            
        END SUBROUTINE s_remove_capillary_potential_energy
        
        
        
        !>  The goal of this subroutine is to output the grid and
        !!      conservative variables data files for given time-step.        
        !!  @param q_cons_vf Cell-average conservative variables
        !!  @param t_step Current time-step
        SUBROUTINE s_write_parallel_data_files(q_cons_vf, t_step) ! --

            TYPE(scalar_field), &
            DIMENSION(sys_size), &
            INTENT(IN) :: q_cons_vf

            INTEGER, INTENT(IN) :: t_step

            INTEGER :: ifile, ierr, data_size
            INTEGER, DIMENSION(MPI_STATUS_SIZE) :: status
            INTEGER(KIND=MPI_OFFSET_KIND) :: disp
            INTEGER(KIND=MPI_OFFSET_KIND) :: m_MOK, n_MOK, p_MOK
            INTEGER(KIND=MPI_OFFSET_KIND) :: WP_MOK, var_MOK, str_MOK
            INTEGER(KIND=MPI_OFFSET_KIND) :: NVARS_MOK
            INTEGER(KIND=MPI_OFFSET_KIND) :: MOK

            CHARACTER(LEN=path_len + 2*name_len) :: file_loc 
            LOGICAL :: file_exist


            INTEGER :: i !< Generic loop iterator

            ! Initialize MPI data I/O
            CALL s_initialize_mpi_data(q_cons_vf)

            IF (We_size > 0 .AND. (We_riemann_flux .OR. We_rhs_flux)) THEN
                CALL s_remove_capillary_potential_energy(q_cons_vf)
                MPI_IO_DATA%var(E_idx)%sf => energy(0:m,0:n,0:p)
            END IF

            ! Open the file to write all flow variables
            WRITE(file_loc, '(I0,A)') t_step, '.dat'
            file_loc = TRIM(case_dir) // '/restart_data' // TRIM(mpiiofs) // TRIM(file_loc)
            INQUIRE(FILE = TRIM(file_loc),EXIST = file_exist)
            IF (file_exist .AND. proc_rank == 0) THEN
                CALL MPI_FILE_DELETE(file_loc,mpi_info_int,ierr)
            END IF
            CALL MPI_FILE_OPEN(MPI_COMM_WORLD,file_loc,IOR(MPI_MODE_WRONLY,MPI_MODE_CREATE),&
                        mpi_info_int,ifile,ierr)

            ! Size of local arrays
            data_size = (m+1)*(n+1)*(p+1)

            ! Resize some integers so MPI can write even the biggest files
            m_MOK     = INT(m_glb+1,     MPI_OFFSET_KIND)
            n_MOK     = INT(n_glb+1,     MPI_OFFSET_KIND)
            p_MOK     = INT(p_glb+1,     MPI_OFFSET_KIND)
            WP_MOK    = INT(8d0,      MPI_OFFSET_KIND)
            MOK       = INT(1d0,      MPI_OFFSET_KIND)
            str_MOK   = INT(name_len, MPI_OFFSET_KIND)
            NVARS_MOK = INT(sys_size, MPI_OFFSET_KIND)
            
            IF (bubbles) THEN
                ! Write the data for each variable
                DO i = 1, sys_size
                    var_MOK = INT(i, MPI_OFFSET_KIND)

                    ! Initial displacement to skip at beginning of file
                    disp = m_MOK*MAX(MOK,n_MOK)*MAX(MOK,p_MOK)*WP_MOK*(var_MOK-1)

                    CALL MPI_FILE_SET_VIEW(ifile,disp,MPI_DOUBLE_PRECISION,MPI_IO_DATA%view(i), &
                                'native',mpi_info_int,ierr)
                    CALL MPI_FILE_WRITE_ALL(ifile,MPI_IO_DATA%var(i)%sf,data_size, &
                                MPI_DOUBLE_PRECISION,status,ierr)
                END DO
            ELSE
!                DO i = 1, adv_idx%end
                DO i = 1, sys_size
                    var_MOK = INT(i, MPI_OFFSET_KIND)

                    ! Initial displacement to skip at beginning of file
                    disp = m_MOK*MAX(MOK,n_MOK)*MAX(MOK,p_MOK)*WP_MOK*(var_MOK-1)

                    CALL MPI_FILE_SET_VIEW(ifile,disp,MPI_DOUBLE_PRECISION,MPI_IO_DATA%view(i), &
                                'native',mpi_info_int,ierr)
                    CALL MPI_FILE_WRITE_ALL(ifile,MPI_IO_DATA%var(i)%sf,data_size, &
                                MPI_DOUBLE_PRECISION,status,ierr)
                END DO
            END IF

            CALL MPI_FILE_CLOSE(ifile,ierr)

        END SUBROUTINE s_write_parallel_data_files ! ---------------------------

        !>  This writes a formatted data file where the root processor
        !!      can write out the CoM information    
        !!  @param t_step Current time-step
        !!  @param q_com Center of mass information
        !!  @param moments Higher moment information
        SUBROUTINE s_write_com_files(t_step,q_com,moments) ! -------------------

            INTEGER, INTENT(IN) :: t_step
            REAL(KIND(0d0)), DIMENSION(num_fluids,11), INTENT(IN) :: q_com
            REAL(KIND(0d0)), DIMENSION(num_fluids,2,5), INTENT(IN) :: moments


            INTEGER :: i !< Generic loop iterator
            REAL(KIND(0d0)) :: nondim_time !< Non-dimensional time

            ! Non-dimensional time calculation
            IF (t_step_old /= dflt_int) THEN
                nondim_time = REAL(t_step + t_step_old,KIND(0d0))*dt
            ELSE
                nondim_time = REAL(t_step,KIND(0d0))*dt
            END IF

            IF (n == 0) THEN ! 1D simulation
                DO i = 1, num_fluids ! Loop through fluids
                    IF (com_wrt(i)) THEN ! Writing out CoM data
                        IF (proc_rank == 0) THEN
                            WRITE(i+10, '(6X,F12.6,F24.8,F24.8,F24.8,F24.8,F24.8)') &
                                nondim_time, &
                                q_com(i,1), &
                                q_com(i,2), &
                                q_com(i,5), &
                                q_com(i,8), &
                                q_com(i,11)

                        END IF
                    END IF
                END DO
            ELSEIF (p == 0) THEN ! 2D simulation
                DO i = 1, num_fluids ! Loop through fluids
                    IF (com_wrt(i)) THEN ! Writing out CoM data
                        IF (proc_rank == 0) THEN
                            IF (moment_order(1) == dflt_int) THEN
                                WRITE(i+10, '(6X,F12.6,F24.8,F24.8,F24.8,F24.8,' // &
                                             'F24.8,F24.8,F24.8,F24.8)') &
                                    nondim_time, &
                                    q_com(i,1), &
                                    q_com(i,2), &
                                    q_com(i,3), &
                                    q_com(i,5), &
                                    q_com(i,6), &
                                    q_com(i,8), &
                                    q_com(i,9), &
                                    q_com(i,11)
                            ELSEIF (moment_order(2) == dflt_int) THEN
                                WRITE(i+10, '(6X,F12.6,F24.8,F24.8,F24.8,F24.8,' // &
                                             'F24.8,F24.8,F24.8,F24.8,E24.8)') &
                                    nondim_time, &
                                    q_com(i,1), &
                                    q_com(i,2), &
                                    q_com(i,3), &
                                    q_com(i,5), &
                                    q_com(i,6), &
                                    q_com(i,8), &
                                    q_com(i,9), &
                                    q_com(i,11), &
                                    moments(i,1,1)
                            ELSEIF (moment_order(3) == dflt_int) THEN
                                WRITE(i+10, '(6X,F12.6,F24.8,F24.8,F24.8,F24.8,' // &
                                             'F24.8,F24.8,F24.8,F24.8,E24.8,' // &
                                             'E24.8)') &
                                    nondim_time, &
                                    q_com(i,1), &
                                    q_com(i,2), &
                                    q_com(i,3), &
                                    q_com(i,5), &
                                    q_com(i,6), &
                                    q_com(i,8), &
                                    q_com(i,9), &
                                    q_com(i,11), &
                                    moments(i,1,1), &
                                    moments(i,1,2)
                            ELSEIF (moment_order(4) == dflt_int) THEN
                                WRITE(i+10, '(6X,F12.6,F24.8,F24.8,F24.8,F24.8,' // &
                                             'F24.8,F24.8,F24.8,F24.8,E24.8,' // &
                                             'E24.8,E24.8)') &
                                    nondim_time, &
                                    q_com(i,1), &
                                    q_com(i,2), &
                                    q_com(i,3), &
                                    q_com(i,5), &
                                    q_com(i,6), &
                                    q_com(i,8), &
                                    q_com(i,9), &
                                    q_com(i,11), &
                                    moments(i,1,1), &
                                    moments(i,1,2), &
                                    moments(i,1,3)
                            ELSEIF (moment_order(5) == dflt_int) THEN
                                WRITE(i+10, '(6X,F12.6,F24.8,F24.8,F24.8,F24.8,' // &
                                             'F24.8,F24.8,F24.8,F24.8,E24.8,' // &
                                             'E24.8,E24.8,E24.8)') &
                                    nondim_time, &
                                    q_com(i,1), &
                                    q_com(i,2), &
                                    q_com(i,3), &
                                    q_com(i,5), &
                                    q_com(i,6), &
                                    q_com(i,8), &
                                    q_com(i,9), &
                                    q_com(i,11), &
                                    moments(i,1,1), &
                                    moments(i,1,2), &
                                    moments(i,1,3), &
                                    moments(i,1,4)
                            ELSE
                                WRITE(i+10, '(6X,F12.6,F24.8,F24.8,F24.8,F24.8,' // &
                                             'F24.8,F24.8,F24.8,F24.8,E24.8,' // &
                                             'E24.8,E24.8,E24.8,E24.8)') &
                                    nondim_time, &
                                    q_com(i,1), &
                                    q_com(i,2), &
                                    q_com(i,3), &
                                    q_com(i,5), &
                                    q_com(i,6), &
                                    q_com(i,8), &
                                    q_com(i,9), &
                                    q_com(i,11), &
                                    moments(i,1,1), &
                                    moments(i,1,2), &
                                    moments(i,1,3), &
                                    moments(i,1,4), &
                                    moments(i,1,5)
                            END IF
                        END IF
                    END IF
                END DO
            ELSE ! 3D simulation
                DO i = 1, num_fluids ! Loop through fluids
                    IF (com_wrt(i)) THEN ! Writing out CoM data
                        IF (proc_rank == 0) THEN
                            IF (moment_order(1) == dflt_int) THEN
                                WRITE(i+10, '(6X,F12.6,F24.8,F24.8,F24.8,F24.8,' // &
                                             'F24.8,F24.8,F24.8,F24.8,' // &
                                             'F24.8,F24.8,F24.8)') &
                                    nondim_time, &
                                    q_com(i,1), &
                                    q_com(i,2), &
                                    q_com(i,3), &
                                    q_com(i,4), &
                                    q_com(i,5), &
                                    q_com(i,6), &
                                    q_com(i,7), &
                                    q_com(i,8), &
                                    q_com(i,9), &
                                    q_com(i,10), &
                                    q_com(i,11)
                            ELSEIF (moment_order(2) == dflt_int) THEN
                                WRITE(i+10, '(6X,F12.6,F24.8,F24.8,F24.8,F24.8,' // &
                                             'F24.8,F24.8,F24.8,F24.8,' // &
                                             'F24.8,F24.8,F24.8,F24.8,F24.8)') &
                                    nondim_time, &
                                    q_com(i,1), &
                                    q_com(i,2), &
                                    q_com(i,3), &
                                    q_com(i,4), &
                                    q_com(i,5), &
                                    q_com(i,6), &
                                    q_com(i,7), &
                                    q_com(i,8), &
                                    q_com(i,9), &
                                    q_com(i,10), &
                                    q_com(i,11), &
                                    moments(i,1,1), &
                                    moments(i,2,1)
                            ELSEIF (moment_order(3) == dflt_int) THEN
                                WRITE(i+10, '(6X,F12.6,F24.8,F24.8,F24.8,F24.8,' // &
                                             'F24.8,F24.8,F24.8,F24.8,' // &
                                             'F24.8,F24.8,F24.8,F24.8,' // &
                                             'F24.8,F24.8,F24.8)') &
                                    nondim_time, &
                                    q_com(i,1), &
                                    q_com(i,2), &
                                    q_com(i,3), &
                                    q_com(i,4), &
                                    q_com(i,5), &
                                    q_com(i,6), &
                                    q_com(i,7), &
                                    q_com(i,8), &
                                    q_com(i,9), &
                                    q_com(i,10), &
                                    q_com(i,11), &
                                    moments(i,1,1), &
                                    moments(i,1,2), &
                                    moments(i,2,1), &
                                    moments(i,2,2)
                            ELSEIF (moment_order(4) == dflt_int) THEN
                                WRITE(i+10, '(6X,F12.6,F24.8,F24.8,F24.8,F24.8,' // &
                                             'F24.8,F24.8,F24.8,F24.8,' // &
                                             'F24.8,F24.8,F24.8,F24.8,' // &
                                             'F24.8,F24.8,F24.8,F24.8,F24.8)') &
                                    nondim_time, &
                                    q_com(i,1), &
                                    q_com(i,2), &
                                    q_com(i,3), &
                                    q_com(i,4), &
                                    q_com(i,5), &
                                    q_com(i,6), &
                                    q_com(i,7), &
                                    q_com(i,8), &
                                    q_com(i,9), &
                                    q_com(i,10), &
                                    q_com(i,11), &
                                    moments(i,1,1), &
                                    moments(i,1,2), &
                                    moments(i,1,3), &
                                    moments(i,2,1), &
                                    moments(i,2,2), &
                                    moments(i,2,3)
                            ELSEIF (moment_order(5) == dflt_int) THEN
                                WRITE(i+10, '(6X,F12.6,F24.8,F24.8,F24.8,F24.8,' // &
                                             'F24.8,F24.8,F24.8,F24.8,' // &
                                             'F24.8,F24.8,F24.8,F24.8,' // &
                                             'F24.8,F24.8,F24.8,F24.8,' // &
                                             'F24.8,F24.8,F24.8)') &
                                    nondim_time, &
                                    q_com(i,1), &
                                    q_com(i,2), &
                                    q_com(i,3), &
                                    q_com(i,4), &
                                    q_com(i,5), &
                                    q_com(i,6), &
                                    q_com(i,7), &
                                    q_com(i,8), &
                                    q_com(i,9), &
                                    q_com(i,10), &
                                    q_com(i,11), &
                                    moments(i,1,1), &
                                    moments(i,1,2), &
                                    moments(i,1,3), &
                                    moments(i,1,4), &
                                    moments(i,2,1), &
                                    moments(i,2,2), &
                                    moments(i,2,3), &
                                    moments(i,2,4)
                            ELSE
                                WRITE(i+10, '(6X,F12.6,F24.8,F24.8,F24.8,F24.8,' // &
                                             'F24.8,F24.8,F24.8,F24.8,' // &
                                             'F24.8,F24.8,F24.8,F24.8,' // &
                                             'F24.8,F24.8,F24.8,F24.8,' // &
                                             'F24.8,F24.8,F24.8,F24.8,F24.8)') &
                                    nondim_time, &
                                    q_com(i,1), &
                                    q_com(i,2), &
                                    q_com(i,3), &
                                    q_com(i,4), &
                                    q_com(i,5), &
                                    q_com(i,6), &
                                    q_com(i,7), &
                                    q_com(i,8), &
                                    q_com(i,9), &
                                    q_com(i,10), &
                                    q_com(i,11), &
                                    moments(i,1,1), &
                                    moments(i,1,2), &
                                    moments(i,1,3), &
                                    moments(i,1,4), &
                                    moments(i,1,5), &
                                    moments(i,2,1), &
                                    moments(i,2,2), &
                                    moments(i,2,3), &
                                    moments(i,2,4), &
                                    moments(i,2,5)
                            END IF
                        END IF
                    END IF
                END DO
            END IF

        END SUBROUTINE s_write_com_files ! -------------------------------------



        !>  The goal of this subroutine is to output coherent body information.
        !!  @param t_step Current time-step
        !!  @param cb_mass Coherent body mass
        !!  @param bounds Coherent body boundary
        !!  @param cntrline Coherent body center line
        SUBROUTINE s_write_cb_files(t_step,cb_mass,bounds,cntrline) ! ----------

            INTEGER, INTENT(IN) :: t_step
            REAL(KIND(0d0)), DIMENSION(num_fluids,10), INTENT(IN) :: cb_mass
            REAL(KIND(0d0)), DIMENSION(num_fluids,5,6), INTENT(IN) :: bounds
            REAL(KIND(0d0)), DIMENSION(num_fluids,5), INTENT(IN) :: cntrline

            INTEGER :: i !< Generic loop iterator
            REAL(KIND(0d0)) :: nondim_time !< Non-dimensional time

            ! Non-dimensional time calculation
            IF (t_step_old /= dflt_int) THEN
                nondim_time = REAL(t_step + t_step_old,KIND(0d0))*dt
            ELSE
                nondim_time = REAL(t_step,KIND(0d0))*dt
            END IF

            DO i = 1, num_fluids ! Loop through fluids
                IF (cb_wrt(i)) THEN ! Writing out CoM data
                    IF (proc_rank == 0) THEN
                        IF (n == 0) THEN ! 1D simulation
                            IF (threshold_mf(2) == dflt_real) THEN
                                WRITE(i+20, '(6X,F12.6,F24.8,F24.8,F24.8,F24.8)') &
                                    nondim_time, &
                                    cb_mass(i,1), &
                                    cb_mass(i,6), &
                                    bounds(i,1,1), &
                                    bounds(i,1,2)
                            ELSEIF (threshold_mf(3) == dflt_real) THEN
                                WRITE(i+20, '(6X,F12.6,F24.8,F24.8,F24.8,F24.8,' // &
                                                'F24.8,F24.8,F24.8,F24.8)') &
                                    nondim_time, &
                                    cb_mass(i,1), &
                                    cb_mass(i,2), &
                                    cb_mass(i,6), &
                                    cb_mass(i,7), &
                                    bounds(i,1,1), &
                                    bounds(i,2,1), &
                                    bounds(i,1,2), &
                                    bounds(i,2,2)
                            ELSEIF (threshold_mf(4) == dflt_real) THEN
                                WRITE(i+20, '(6X,F12.6,F24.8,F24.8,F24.8,F24.8,' // &
                                                'F24.8,F24.8,F24.8,F24.8,' // &
                                                'F24.8,F24.8,F24.8,F24.8)') &
                                    nondim_time, &
                                    cb_mass(i,1), &
                                    cb_mass(i,2), &
                                    cb_mass(i,3), &
                                    cb_mass(i,6), &
                                    cb_mass(i,7), &
                                    cb_mass(i,8), &
                                    bounds(i,1,1), &
                                    bounds(i,2,1), &
                                    bounds(i,3,1), &
                                    bounds(i,1,2), &
                                    bounds(i,2,2), &
                                    bounds(i,3,2)
                            ELSEIF (threshold_mf(5) == dflt_real) THEN
                                WRITE(i+20, '(6X,F12.6,F24.8,F24.8,F24.8,F24.8,' // &
                                                'F24.8,F24.8,F24.8,F24.8,' // &
                                                'F24.8,F24.8,F24.8,F24.8,' // &
                                                'F24.8,F24.8,F24.8,F24.8)') &
                                    nondim_time, &
                                    cb_mass(i,1), &
                                    cb_mass(i,2), &
                                    cb_mass(i,3), &
                                    cb_mass(i,4), &
                                    cb_mass(i,6), &
                                    cb_mass(i,7), &
                                    cb_mass(i,8), &
                                    cb_mass(i,9), &
                                    bounds(i,1,1), &
                                    bounds(i,2,1), &
                                    bounds(i,3,1), &
                                    bounds(i,4,1), &
                                    bounds(i,1,2), &
                                    bounds(i,2,2), &
                                    bounds(i,3,2), &
                                    bounds(i,4,2)
                            ELSE
                                WRITE(i+20, '(6X,F12.6,F24.8,F24.8,F24.8,F24.8,' // &
                                                'F24.8,F24.8,F24.8,F24.8,' // &
                                                'F24.8,F24.8,F24.8,F24.8,' // &
                                                'F24.8,F24.8,F24.8,F24.8,' // &
                                                'F24.8,F24.8,F24.8,F24.8)') &
                                    nondim_time, &
                                    cb_mass(i,1), &
                                    cb_mass(i,2), &
                                    cb_mass(i,3), &
                                    cb_mass(i,4), &
                                    cb_mass(i,5), &
                                    cb_mass(i,6), &
                                    cb_mass(i,7), &
                                    cb_mass(i,8), &
                                    cb_mass(i,9), &
                                    cb_mass(i,10), &
                                    bounds(i,1,1), &
                                    bounds(i,2,1), &
                                    bounds(i,3,1), &
                                    bounds(i,4,1), &
                                    bounds(i,5,1), &
                                    bounds(i,1,2), &
                                    bounds(i,2,2), &
                                    bounds(i,3,2), &
                                    bounds(i,4,2), &
                                    bounds(i,5,2)
                            END IF
                        ELSEIF (p == 0) THEN ! 2D simulation
                            IF (threshold_mf(2) == dflt_real) THEN
                                WRITE(i+20, '(6X,F12.6,F24.8,F24.8,F24.8,F24.8,' // &
                                                'F24.8,F24.8,F24.8)') &
                                    nondim_time, &
                                    cb_mass(i,1), &
                                    cb_mass(i,6), &
                                    bounds(i,1,1), &
                                    bounds(i,1,2), &
                                    bounds(i,1,3), &
                                    bounds(i,1,4), &
                                    cntrline(i,1)
                            ELSEIF (threshold_mf(3) == dflt_real) THEN
                                WRITE(i+20, '(6X,F12.6,F24.8,F24.8,F24.8,F24.8,' // &
                                                'F24.8,F24.8,F24.8,F24.8,' // &
                                                'F24.8,F24.8,F24.8,F24.8,' // &
                                                'F24.8,F24.8)') &
                                    nondim_time, &
                                    cb_mass(i,1), &
                                    cb_mass(i,2), &
                                    cb_mass(i,6), &
                                    cb_mass(i,7), &
                                    bounds(i,1,1), &
                                    bounds(i,2,1), &
                                    bounds(i,1,2), &
                                    bounds(i,2,2), &
                                    bounds(i,1,3), &
                                    bounds(i,2,3), &
                                    bounds(i,1,4), &
                                    bounds(i,2,4), &
                                    cntrline(i,1), &
                                    cntrline(i,2)
                            ELSEIF (threshold_mf(4) == dflt_real) THEN
                                WRITE(i+20, '(6X,F12.6,F24.8,F24.8,F24.8,F24.8,' // &
                                                'F24.8,F24.8,F24.8,F24.8,' // &
                                                'F24.8,F24.8,F24.8,F24.8,' // &
                                                'F24.8,F24.8,F24.8,F24.8,' // &
                                                'F24.8,F24.8,F24.8,F24.8,' // &
                                                'F24.8)') &
                                    nondim_time, &
                                    cb_mass(i,1), &
                                    cb_mass(i,2), &
                                    cb_mass(i,3), &
                                    cb_mass(i,6), &
                                    cb_mass(i,7), &
                                    cb_mass(i,8), &
                                    bounds(i,1,1), &
                                    bounds(i,2,1), &
                                    bounds(i,3,1), &
                                    bounds(i,1,2), &
                                    bounds(i,2,2), &
                                    bounds(i,3,2), &
                                    bounds(i,1,3), &
                                    bounds(i,2,3), &
                                    bounds(i,3,3), &
                                    bounds(i,1,4), &
                                    bounds(i,2,4), &
                                    bounds(i,3,4), &
                                    cntrline(i,1), &
                                    cntrline(i,2), &
                                    cntrline(i,3)
                            ELSEIF (threshold_mf(5) == dflt_real) THEN
                                WRITE(i+20, '(6X,F12.6,F24.8,F24.8,F24.8,F24.8,' // &
                                                'F24.8,F24.8,F24.8,F24.8,' // &
                                                'F24.8,F24.8,F24.8,F24.8,' // &
                                                'F24.8,F24.8,F24.8,F24.8,' // &
                                                'F24.8,F24.8,F24.8,F24.8,' // &
                                                'F24.8,F24.8,F24.8,F24.8,' // &
                                                'F24.8,F24.8,F24.8,F24.8)') &
                                    nondim_time, &
                                    cb_mass(i,1), &
                                    cb_mass(i,2), &
                                    cb_mass(i,3), &
                                    cb_mass(i,4), &
                                    cb_mass(i,6), &
                                    cb_mass(i,7), &
                                    cb_mass(i,8), &
                                    cb_mass(i,9), &
                                    bounds(i,1,1), &
                                    bounds(i,2,1), &
                                    bounds(i,3,1), &
                                    bounds(i,4,1), &
                                    bounds(i,1,2), &
                                    bounds(i,2,2), &
                                    bounds(i,3,2), &
                                    bounds(i,4,2), &
                                    bounds(i,1,3), &
                                    bounds(i,2,3), &
                                    bounds(i,3,3), &
                                    bounds(i,4,3), &
                                    bounds(i,1,4), &
                                    bounds(i,2,4), &
                                    bounds(i,3,4), &
                                    bounds(i,4,4), &
                                    cntrline(i,1), &
                                    cntrline(i,2), &
                                    cntrline(i,3), &
                                    cntrline(i,4)
                            ELSE
                                WRITE(i+20, '(6X,F12.6,F24.8,F24.8,F24.8,F24.8,' // &
                                                'F24.8,F24.8,F24.8,F24.8,' // &
                                                'F24.8,F24.8,F24.8,F24.8,' // &
                                                'F24.8,F24.8,F24.8,F24.8,' // &
                                                'F24.8,F24.8,F24.8,F24.8,' // &
                                                'F24.8,F24.8,F24.8,F24.8,' // &
                                                'F24.8,F24.8,F24.8,F24.8,' // &
                                                'F24.8,F24.8,F24.8,F24.8,' // &
                                                'F24.8,F24.8,F24.8)') &
                                    nondim_time, &
                                    cb_mass(i,1), &
                                    cb_mass(i,2), &
                                    cb_mass(i,3), &
                                    cb_mass(i,4), &
                                    cb_mass(i,5), &
                                    cb_mass(i,6), &
                                    cb_mass(i,7), &
                                    cb_mass(i,8), &
                                    cb_mass(i,9), &
                                    cb_mass(i,10), &
                                    bounds(i,1,1), &
                                    bounds(i,2,1), &
                                    bounds(i,3,1), &
                                    bounds(i,4,1), &
                                    bounds(i,5,1), &
                                    bounds(i,1,2), &
                                    bounds(i,2,2), &
                                    bounds(i,3,2), &
                                    bounds(i,4,2), &
                                    bounds(i,5,2), &
                                    bounds(i,1,3), &
                                    bounds(i,2,3), &
                                    bounds(i,3,3), &
                                    bounds(i,4,3), &
                                    bounds(i,5,3), &
                                    bounds(i,1,4), &
                                    bounds(i,2,4), &
                                    bounds(i,3,4), &
                                    bounds(i,4,4), &
                                    bounds(i,5,4), &
                                    cntrline(i,1), &
                                    cntrline(i,2), &
                                    cntrline(i,3), &
                                    cntrline(i,4), &
                                    cntrline(i,5)
                            END IF
                        ELSE ! 3D simulation
                            IF (threshold_mf(2) == dflt_real) THEN
                                WRITE(i+20, '(6X,F12.6,F24.8,F24.8,F24.8,F24.8,' // &
                                                'F24.8,F24.8,F24.8,F24.8,' // &
                                                'F24.8)') &
                                    nondim_time, &
                                    cb_mass(i,1), &
                                    cb_mass(i,6), &
                                    bounds(i,1,1), &
                                    bounds(i,1,2), &
                                    bounds(i,1,3), &
                                    bounds(i,1,4), &
                                    bounds(i,1,5), &
                                    bounds(i,1,6), &
                                    cntrline(i,1)
                            ELSEIF (threshold_mf(3) == dflt_real) THEN
                                WRITE(i+20, '(6X,F12.6,F24.8,F24.8,F24.8,F24.8,' // &
                                                'F24.8,F24.8,F24.8,F24.8,' // &
                                                'F24.8,F24.8,F24.8,F24.8,' // &
                                                'F24.8,F24.8,F24.8,F24.8,' // &
                                                'F24.8,F24.8)') &
                                    nondim_time, &
                                    cb_mass(i,1), &
                                    cb_mass(i,2), &
                                    cb_mass(i,6), &
                                    cb_mass(i,7), &
                                    bounds(i,1,1), &
                                    bounds(i,2,1), &
                                    bounds(i,1,2), &
                                    bounds(i,2,2), &
                                    bounds(i,1,3), &
                                    bounds(i,2,3), &
                                    bounds(i,1,4), &
                                    bounds(i,2,4), &
                                    bounds(i,1,5), &
                                    bounds(i,2,5), &
                                    bounds(i,1,6), &
                                    bounds(i,2,6), &
                                    cntrline(i,1), &
                                    cntrline(i,2)
                            ELSEIF (threshold_mf(4) == dflt_real) THEN
                                WRITE(i+20, '(6X,F12.6,F24.8,F24.8,F24.8,F24.8,' // &
                                                'F24.8,F24.8,F24.8,F24.8,' // &
                                                'F24.8,F24.8,F24.8,F24.8,' // &
                                                'F24.8,F24.8,F24.8,F24.8,' // &
                                                'F24.8,F24.8,F24.8,F24.8,' // &
                                                'F24.8,F24.8,F24.8,F24.8,' // &
                                                'F24.8,F24.8,F24.8)') &
                                    nondim_time, &
                                    cb_mass(i,1), &
                                    cb_mass(i,2), &
                                    cb_mass(i,3), &
                                    cb_mass(i,6), &
                                    cb_mass(i,7), &
                                    cb_mass(i,8), &
                                    bounds(i,1,1), &
                                    bounds(i,2,1), &
                                    bounds(i,3,1), &
                                    bounds(i,1,2), &
                                    bounds(i,2,2), &
                                    bounds(i,3,2), &
                                    bounds(i,1,3), &
                                    bounds(i,2,3), &
                                    bounds(i,3,3), &
                                    bounds(i,1,4), &
                                    bounds(i,2,4), &
                                    bounds(i,3,4), &
                                    bounds(i,1,5), &
                                    bounds(i,2,5), &
                                    bounds(i,3,5), &
                                    bounds(i,1,6), &
                                    bounds(i,2,6), &
                                    bounds(i,3,6), &
                                    cntrline(i,1), &
                                    cntrline(i,2), &
                                    cntrline(i,3)
                            ELSEIF (threshold_mf(5) == dflt_real) THEN
                                WRITE(i+20, '(6X,F12.6,F24.8,F24.8,F24.8,F24.8,' // &
                                                'F24.8,F24.8,F24.8,F24.8,' // &
                                                'F24.8,F24.8,F24.8,F24.8,' // &
                                                'F24.8,F24.8,F24.8,F24.8,' // &
                                                'F24.8,F24.8,F24.8,F24.8,' // &
                                                'F24.8,F24.8,F24.8,F24.8,' // &
                                                'F24.8,F24.8,F24.8,F24.8,' // &
                                                'F24.8,F24.8,F24.8,F24.8,' // &
                                                'F24.8,F24.8,F24.8,F24.8)') &
                                    nondim_time, &
                                    cb_mass(i,1), &
                                    cb_mass(i,2), &
                                    cb_mass(i,3), &
                                    cb_mass(i,4), &
                                    cb_mass(i,6), &
                                    cb_mass(i,7), &
                                    cb_mass(i,8), &
                                    cb_mass(i,9), &
                                    bounds(i,1,1), &
                                    bounds(i,2,1), &
                                    bounds(i,3,1), &
                                    bounds(i,4,1), &
                                    bounds(i,1,2), &
                                    bounds(i,2,2), &
                                    bounds(i,3,2), &
                                    bounds(i,4,2), &
                                    bounds(i,1,3), &
                                    bounds(i,2,3), &
                                    bounds(i,3,3), &
                                    bounds(i,4,3), &
                                    bounds(i,1,4), &
                                    bounds(i,2,4), &
                                    bounds(i,3,4), &
                                    bounds(i,4,4), &
                                    bounds(i,1,5), &
                                    bounds(i,2,5), &
                                    bounds(i,3,5), &
                                    bounds(i,4,5), &
                                    bounds(i,1,6), &
                                    bounds(i,2,6), &
                                    bounds(i,3,6), &
                                    bounds(i,4,6), &
                                    cntrline(i,1), &
                                    cntrline(i,2), &
                                    cntrline(i,3), &
                                    cntrline(i,4)
                            ELSE
                                WRITE(i+20, '(6X,F12.6,F24.8,F24.8,F24.8,F24.8,' // &
                                                'F24.8,F24.8,F24.8,F24.8,' // &
                                                'F24.8,F24.8,F24.8,F24.8,' // &
                                                'F24.8,F24.8,F24.8,F24.8,' // &
                                                'F24.8,F24.8,F24.8,F24.8,' // &
                                                'F24.8,F24.8,F24.8,F24.8,' // &
                                                'F24.8,F24.8,F24.8,F24.8,' // &
                                                'F24.8,F24.8,F24.8,F24.8,' // &
                                                'F24.8,F24.8,F24.8,F24.8,' // &
                                                'F24.8,F24.8,F24.8,F24.8,' // &
                                                'F24.8,F24.8,F24.8,F24.8,' // &
                                                'F24.8)') &
                                    nondim_time, &
                                    cb_mass(i,1), &
                                    cb_mass(i,2), &
                                    cb_mass(i,3), &
                                    cb_mass(i,4), &
                                    cb_mass(i,5), &
                                    cb_mass(i,6), &
                                    cb_mass(i,7), &
                                    cb_mass(i,8), &
                                    cb_mass(i,9), &
                                    cb_mass(i,10), &
                                    bounds(i,1,1), &
                                    bounds(i,2,1), &
                                    bounds(i,3,1), &
                                    bounds(i,4,1), &
                                    bounds(i,5,1), &
                                    bounds(i,1,2), &
                                    bounds(i,2,2), &
                                    bounds(i,3,2), &
                                    bounds(i,4,2), &
                                    bounds(i,5,2), &
                                    bounds(i,1,3), &
                                    bounds(i,2,3), &
                                    bounds(i,3,3), &
                                    bounds(i,4,3), &
                                    bounds(i,5,3), &
                                    bounds(i,1,4), &
                                    bounds(i,2,4), &
                                    bounds(i,3,4), &
                                    bounds(i,4,4), &
                                    bounds(i,5,4), &
                                    bounds(i,1,5), &
                                    bounds(i,2,5), &
                                    bounds(i,3,5), &
                                    bounds(i,4,5), &
                                    bounds(i,5,5), &
                                    bounds(i,1,6), &
                                    bounds(i,2,6), &
                                    bounds(i,3,6), &
                                    bounds(i,4,6), &
                                    bounds(i,5,6), &
                                    cntrline(i,1), &
                                    cntrline(i,2), &
                                    cntrline(i,3), &
                                    cntrline(i,4), &
                                    cntrline(i,5)
                            END IF
                        END IF
                    END IF
                END IF
            END DO

        END SUBROUTINE s_write_cb_files ! -------------------------------------



        !>  This writes a formatted data file for the flow probe information
        !!  @param t_step Current time-step
        !!  @param q_cons_vf Conservative variables
        !!  @param accel_mag Acceleration magnitude information
        SUBROUTINE s_write_probe_files(t_step,q_cons_vf,accel_mag) ! -----------

            INTEGER, INTENT(IN) :: t_step
            TYPE(scalar_field), DIMENSION(sys_size), INTENT(IN) :: q_cons_vf
            REAL(KIND(0d0)), DIMENSION(0:m,0:n,0:p), INTENT(IN) :: accel_mag

            REAL(KIND(0d0)), DIMENSION(-1:m) :: distx
            REAL(KIND(0d0)), DIMENSION(-1:n) :: disty
            REAL(KIND(0d0)), DIMENSION(-1:p) :: distz

            ! The cell-averaged partial densities, density, velocity, pressure,
            ! volume fractions, specific heat ratio function, liquid stiffness
            ! function, and sound speed.
            REAL(KIND(0d0))                                   :: lit_gamma, nbub
            REAL(KIND(0d0))                                   :: rho
            REAL(KIND(0d0)), DIMENSION(num_dims)              :: vel
            REAL(KIND(0d0))                                   :: pres
            REAL(KIND(0d0))                                   :: ptilde
            REAL(KIND(0d0))                                   :: ptot
            REAL(KIND(0d0))                                   :: alf
            REAL(KIND(0d0))                                   :: alfgr
            REAL(KIND(0d0)), DIMENSION(num_fluids)            :: alpha
            REAL(KIND(0d0))                                   :: gamma
            REAL(KIND(0d0))                                   :: pi_inf
            REAL(KIND(0d0))                                   :: c
            REAL(KIND(0d0))                                   :: M00, M10, M01, M20, M11, M02
            REAL(KIND(0d0))                                   :: varR, varV
            REAL(KIND(0d0)), DIMENSION(Nb)                    :: nR, R, nRdot, Rdot
            REAL(KIND(0d0))                                   :: accel
            REAL(KIND(0d0))                                   :: int_pres
            REAL(KIND(0d0))                                   :: max_pres
            REAL(KIND(0d0)), DIMENSION(2)             :: Re
            REAL(KIND(0d0)), ALLOCATABLE, DIMENSION(:,:)      :: We
<<<<<<< HEAD
            REAL(KIND(0d0)), DIMENSION(num_fluids)            :: alpha_rho
           
=======
            REAL(KIND(0d0))                                   :: E_e
            
>>>>>>> daf5832b
            INTEGER :: i,j,k,l,s !< Generic loop iterator

            REAL(KIND(0d0)) :: nondim_time !< Non-dimensional time

            REAL(KIND(0d0)) :: tmp !<
            !! Temporary variable to store quantity for mpi_allreduce

            REAL(KIND(0d0)) :: blkmod1, blkmod2 !<
            !! Fluid bulk modulus for Woods mixture sound speed

            INTEGER :: npts !< Number of included integral points
            REAL(KIND(0d0)) :: rad, thickness !< For integral quantities 
            LOGICAL :: trigger !< For integral quantities

            ! Non-dimensional time calculation
            IF (time_stepper == 23) THEN
                nondim_time = mytime
            ELSE
                IF (t_step_old /= dflt_int) THEN
                    nondim_time = REAL(t_step + t_step_old,KIND(0d0))*dt
                ELSE
                    nondim_time = REAL(t_step,KIND(0d0))*dt !*1.d-5/10.0761131451d0
                END IF
            END IF

            DO i = 1, num_probes
                ! Zeroing out flow variables for all processors
                rho = 0d0
                DO s = 1, num_dims
                    vel(s) = 0d0
                END DO
                pres = 0d0
                gamma = 0d0
                pi_inf = 0d0
                c = 0d0
                accel = 0d0
                nR = 0d0; R = 0d0
                nRdot = 0d0; Rdot = 0d0
                nbub = 0d0
                M00 = 0d0
                M10 = 0d0
                M01 = 0d0
                M20 = 0d0
                M11 = 0d0
                M02 = 0d0
                varR = 0d0; varV = 0d0
                alf = 0d0

                ! Find probe location in terms of indices on a
                ! specific processor
                IF (n == 0) THEN ! 1D simulation
                    IF ( (probe(i)%x >= x_cb(-1)) .AND. (probe(i)%x <= x_cb(m)) ) THEN
                        DO s = -1, m
                            distx(s) = x_cb(s) - probe(i)%x
                            IF (distx(s) < 0d0) distx(s) = 1000d0
                        END DO
                        j = MINLOC(distx,1)
                        IF (j == 1) j = 2 ! Pick first point if probe is at edge
                        k = 0
                        l = 0

                        ! Computing/Sharing necessary state variables
                        CALL s_convert_to_mixture_variables( q_cons_vf, rho, &
                                             gamma, pi_inf, &
                                             Re, We, j-2,k,l,G,fluid_pp(:)%G)
                        DO s = 1, num_dims
                            vel(s) = q_cons_vf(cont_idx%end+s)%sf(j-2,k,l)/rho
                        END DO

                        IF (model_eqns == 4) THEN
                            lit_gamma = 1d0/fluid_pp(1)%gamma + 1d0
                            
                            !Tait pressure from density
                            pres = (pref + pi_inf) * (                     &
                                ( q_cons_vf(1)%sf(j-2,k,l)/               &
                                (rhoref*(1.d0-q_cons_vf(4)%sf(j-2,k,l)))  & 
                                ) ** lit_gamma )                        &
                                - pi_inf
                        ELSE IF (hypoelasticity) THEN
                            ! calculate elastic contribution to Energy
                            E_e = 0d0
                            DO s = stress_idx%beg, stress_idx%end
                                IF (G > 0) THEN
                                E_e = E_e + ((q_cons_vf(stress_idx%beg)%sf(j-2,k,l)/rho)**2d0) &
                                            /(4d0*G)
                                ! Additional terms in 2D and 3D
                                 IF ((s == stress_idx%beg + 1) .OR. &
                                      (s == stress_idx%beg + 3) .OR. &
                                       (s == stress_idx%beg + 4)) THEN
                                     E_e = E_e + ((q_cons_vf(stress_idx%beg)%sf(j-2,k,l)/rho)**2d0) &
                                                /(4d0*G)
                                 END IF
                                END IF
                            END DO
                            
                            pres = (                                      &
                               q_cons_vf(E_idx)%sf(j-2,k,l)  -            &
                               0.5d0*(q_cons_vf(mom_idx%beg)%sf(j-2,k,l)**2.d0)/rho - &
                               pi_inf - E_e &
                               ) / gamma 

                        ELSE IF (model_eqns == 2 .AND. (bubbles .NEQV. .TRUE.)) THEN
                            !Stiffened gas pressure from energy
                            pres = (                                       & 
                                q_cons_vf(E_idx)%sf(j-2,k,l)  -            &
                                0.5d0*(q_cons_vf(2)%sf(j-2,k,l)**2.d0)/q_cons_vf(1)%sf(j-2,k,l) - &
                                pi_inf &
                                ) / gamma
                        ELSE
                            !Stiffened gas pressure from energy with bubbles
                            pres = (                                       & 
                                (q_cons_vf(E_idx)%sf(j-2,k,l)  -            &
                                0.5d0*(q_cons_vf(mom_idx%beg)%sf(j-2,k,l)**2.d0)/rho) / &
                                (1.d0 - q_cons_vf(alf_idx)%sf(j-2,k,l)) - &
                                pi_inf &
                                ) / gamma
                        end IF

                        IF (bubbles) THEN
                            alf = q_cons_vf(alf_idx)%sf(j-2,k,l)
                            IF (num_fluids == 3) THEN
                                alfgr = q_cons_vf(alf_idx-1)%sf(j-2,k,l)
                            END IF
                            DO s = 1,nb
                                nR(s)   = q_cons_vf(bub_idx%rs(s))%sf(j-2,k,l)
                                nRdot(s)= q_cons_vf(bub_idx%vs(s))%sf(j-2,k,l)
                            END DO
                            CALL s_comp_n_from_cons( alf, nR, nbub)
                            IF (DEBUG) print*, 'In probe, nbub: ', nbub

                            IF (qbmm) THEN
                                M00 = q_cons_vf(bub_idx%moms(1,1))%sf(j-2,k,l)/nbub
                                M10 = q_cons_vf(bub_idx%moms(1,2))%sf(j-2,k,l)/nbub
                                M01 = q_cons_vf(bub_idx%moms(1,3))%sf(j-2,k,l)/nbub
                                M20 = q_cons_vf(bub_idx%moms(1,4))%sf(j-2,k,l)/nbub
                                M11 = q_cons_vf(bub_idx%moms(1,5))%sf(j-2,k,l)/nbub
                                M02 = q_cons_vf(bub_idx%moms(1,6))%sf(j-2,k,l)/nbub

                                M10 = M10/M00
                                M01 = M01/M00
                                M20 = M20/M00
                                M11 = M11/M00
                                M02 = M02/M00

                                varR = M20 - M10**2d0
                                varV = M02 - M01**2d0
                            END IF
                            R(:) = nR(:)/nbub                        
                            Rdot(:) = nRdot(:)/nbub                        
                        
                            ptilde = ptil(j-2,k,l)
                            ptot = pres - ptilde
                        END IF

                        ! Compute mixture sound speed
                        IF (alt_soundspeed .OR. regularization) THEN
                            DO s = 1, num_fluids
                                alpha(s) = q_cons_vf(E_idx+s)%sf(j-2,k,l)
                            END DO
                            blkmod1 = ((fluid_pp(1)%gamma +1d0)*pres + &
                                fluid_pp(1)%pi_inf)/fluid_pp(1)%gamma
                            blkmod2 = ((fluid_pp(2)%gamma +1d0)*pres + &
                                fluid_pp(2)%pi_inf)/fluid_pp(2)%gamma
                            c = (1d0/(rho*(alpha(1)/blkmod1 + alpha(2)/blkmod2)))
                        ELSE
                            c = (((gamma + 1d0)*pres + pi_inf)/(gamma*rho))
                        END IF

                        IF (mixture_err .AND. c < 0d0) THEN
                            c = sgm_eps
                        ELSE
                            c = SQRT(c)
                        END IF

                        accel = accel_mag(j-2,k,l)
                    END IF
                ELSEIF (p == 0) THEN ! 2D simulation
                    IF ( (probe(i)%x >= x_cb(-1)) .AND. (probe(i)%x <= x_cb(m)) ) THEN
                        IF ( (probe(i)%y >= y_cb(-1)) .AND. (probe(i)%y <= y_cb(n)) ) THEN
                            DO s = -1, m
                                distx(s) = x_cb(s) - probe(i)%x
                                IF (distx(s) < 0d0) distx(s) = 1000d0
                            END DO
                            DO s = -1, n
                                disty(s) = y_cb(s) - probe(i)%y
                                IF (disty(s) < 0d0) disty(s) = 1000d0
                            END DO
                            j = MINLOC(distx,1)
                            k = MINLOC(disty,1)
                            IF (j == 1) j = 2 ! Pick first point if probe is at edge
                            IF (k == 1) k = 2 ! Pick first point if probe is at edge
                            l = 0

                            ! Computing/Sharing necessary state variables
                            CALL s_convert_to_mixture_variables( q_cons_vf, rho, &
                                                 gamma, pi_inf, &
<<<<<<< HEAD
                                                 Re, We, j-2,k-2,l)

=======
                                                 Re, We, j-2,k-2,l,G,fluid_pp(:)%G)
>>>>>>> daf5832b
                            DO s = 1, num_dims
                                vel(s) = q_cons_vf(cont_idx%end+s)%sf(j-2,k-2,l)/rho
                            END DO

                            IF (model_eqns == 4) THEN
                                lit_gamma = 1d0/fluid_pp(1)%gamma + 1d0
                            
                                !Tait pressure from density
                                pres = (pref + pi_inf) * (                     &
                                    ( q_cons_vf(1)%sf(j-2,k-2,l)/               &
                                    (rhoref*(1.d0-q_cons_vf(4)%sf(j-2,k-2,l)))  & 
                                    ) ** lit_gamma )                        &
                                    - pi_inf
<<<<<<< HEAD
                            ELSE IF ((model_eqns == 2 .OR. model_eqns == 3) .AND. (bubbles .NEQV. .TRUE.)) THEN
=======
                            ELSE IF (hypoelasticity) THEN
                            ! calculate elastic contribution to Energy
                            E_e = 0d0
                            DO s = stress_idx%beg, stress_idx%end
                                IF (G > 0) THEN
                                E_e = E_e + ((q_cons_vf(stress_idx%beg)%sf(j-2,k-2,l)/rho)**2d0) &
                                            /(4d0*G)
                                ! Additional terms in 2D and 3D
                                 IF ((s == stress_idx%beg + 1) .OR. &
                                      (s == stress_idx%beg + 3) .OR. &
                                       (s == stress_idx%beg + 4)) THEN
                                     E_e = E_e + ((q_cons_vf(stress_idx%beg)%sf(j-2,k-2,l)/rho)**2d0) &
                                                /(4d0*G)
                                 END IF
                                END IF
                            END DO
                            
                            pres = (                                      &
                               q_cons_vf(E_idx)%sf(j-2,k-2,l)  -            &
                               0.5d0*(q_cons_vf(mom_idx%beg)%sf(j-2,k-2,l)**2.d0)/rho - &
                               pi_inf - E_e &
                               ) / gamma 


                            ELSE IF (model_eqns == 2 .AND. (bubbles .NEQV. .TRUE.)) THEN
>>>>>>> daf5832b
                                !Stiffened gas pressure from energy
                                pres = (                                       & 
                                    q_cons_vf(E_idx)%sf(j-2,k-2,l)  -            &
                                    0.5d0*( (q_cons_vf(2)%sf(j-2,k-2,l)**2.d0 + &
                                    q_cons_vf(3)%sf(j-2,k-2,l)**2.d0)/q_cons_vf(1)%sf(j-2,k-2,l)) - &
                                    pi_inf &
                                    ) / gamma
                                DO s = 1, num_fluids
                                    alpha(s) = q_cons_vf(E_idx+s)%sf(j-2,k-2,l)
                                    alpha_rho(s) = q_cons_vf(s)%sf(j-2,k-2,l)
                                END DO

                            ELSE
                                !Stiffened gas pressure from energy with bubbles
                                pres = (                                       & 
                                    (q_cons_vf(E_idx)%sf(j-2,k-2,l)  -            &
                                    0.5d0*(q_cons_vf(2)%sf(j-2,k-2,l)**2.d0 + q_cons_vf(3)%sf(j-2,k-2,l)**2.d0 ) &
                                    / q_cons_vf(1)%sf(j-2,k-2,l)) / &
                                    (1.d0 - q_cons_vf(alf_idx)%sf(j-2,k-2,l)) - &
                                    pi_inf &
                                    ) / gamma
                            end IF

                            IF (bubbles) THEN
                                alf = q_cons_vf(alf_idx)%sf(j-2,k-2,l)
                                DO s = 1,nb
                                    nR(s)   = q_cons_vf(bub_idx%rs(s))%sf(j-2,k-2,l)
                                    nRdot(s)= q_cons_vf(bub_idx%vs(s))%sf(j-2,k-2,l)
                                END DO
                                CALL s_comp_n_from_cons( alf, nR, nbub)
                                
                                R(:) = nR(:)/nbub                        
                                Rdot(:) = nRdot(:)/nbub                        
                            end IF

                            ! Compute mixture sound speed
                            IF (alt_soundspeed .OR. regularization) THEN
                                DO s = 1, num_fluids
                                    alpha(s) = q_cons_vf(E_idx+s)%sf(j-2,k-2,l)
                                END DO
                                blkmod1 = ((fluid_pp(1)%gamma +1d0)*pres + &
                                    fluid_pp(1)%pi_inf)/fluid_pp(1)%gamma
                                blkmod2 = ((fluid_pp(2)%gamma +1d0)*pres + &
                                    fluid_pp(2)%pi_inf)/fluid_pp(2)%gamma
                                c = (1d0/(rho*(alpha(1)/blkmod1 + alpha(2)/blkmod2)))
                            ELSE
                                c = (((gamma + 1d0)*pres + pi_inf)/(gamma*rho))
                            END IF

                            IF (mixture_err .AND. c < 0d0) THEN
                                c = sgm_eps
                            ELSE
                                c = SQRT(c)
                            END IF
                            accel = accel_mag(j-2,k-2,l)
                        END IF
                    END IF
                ELSE ! 3D simulation
                    IF ( (probe(i)%x >= x_cb(-1)) .AND. (probe(i)%x <= x_cb(m)) ) THEN
                        IF ( (probe(i)%y >= y_cb(-1)) .AND. (probe(i)%y <= y_cb(n)) ) THEN
                            IF ( (probe(i)%z >= z_cb(-1)) .AND. (probe(i)%z <= z_cb(p)) ) THEN
                                DO s = -1, m
                                    distx(s) = x_cb(s) - probe(i)%x
                                    IF (distx(s) < 0d0) distx(s) = 1000d0
                                END DO
                                DO s = -1, n
                                    disty(s) = y_cb(s) - probe(i)%y
                                    IF (disty(s) < 0d0) disty(s) = 1000d0
                                END DO
                                DO s = -1, p
                                    distz(s) = z_cb(s) - probe(i)%z
                                    IF (distz(s) < 0d0) distz(s) = 1000d0
                                END DO
                                j = MINLOC(distx,1)
                                k = MINLOC(disty,1)
                                l = MINLOC(distz,1)
                                IF (j == 1) j = 2 ! Pick first point if probe is at edge
                                IF (k == 1) k = 2 ! Pick first point if probe is at edge
                                IF (l == 1) l = 2 ! Pick first point if probe is at edge
        
                                ! Computing/Sharing necessary state variables
                                CALL s_convert_to_mixture_variables( q_cons_vf, rho, &
                                                     gamma, pi_inf, &
                                                     Re, We, j-2,k-2,l-2,G,fluid_pp(:)%G)
                                DO s = 1, num_dims
                                    vel(s) = q_cons_vf(cont_idx%end+s)%sf(j-2,k-2,l-2)/rho
                                END DO

                                pres = (q_cons_vf(E_idx)%sf(j-2,k-2,l-2) - 0.5d0*rho*DOT_PRODUCT(vel,vel)-pi_inf)/gamma

                                ! Compute mixture sound speed
                                IF (alt_soundspeed .OR. regularization) THEN
                                    DO s = 1, num_fluids
                                        alpha(s) = q_cons_vf(E_idx+s)%sf(j-2,k-2,l-2)
                                    END DO
                                    blkmod1 = ((fluid_pp(1)%gamma +1d0)*pres + &
                                        fluid_pp(1)%pi_inf)/fluid_pp(1)%gamma
                                    blkmod2 = ((fluid_pp(2)%gamma +1d0)*pres + &
                                        fluid_pp(2)%pi_inf)/fluid_pp(2)%gamma
                                    c = (1d0/(rho*(alpha(1)/blkmod1 + alpha(2)/blkmod2)))
                                ELSE
                                    c = (((gamma + 1d0)*pres + pi_inf)/(gamma*rho))
                                END IF

                                IF (mixture_err .AND. c < 0d0) THEN
                                    c = sgm_eps
                                ELSE
                                    c = SQRT(c)
                                END IF

                                accel = accel_mag(j-2,k-2,l-2)
                            END IF
                        END IF
                    END IF
                END IF

                IF (num_procs > 1) THEN
                    tmp = rho
                    CALL s_mpi_allreduce_sum(tmp,rho)
                    DO s = 1, num_dims
                        tmp = vel(s)
                        CALL s_mpi_allreduce_sum(tmp,vel(s))
                    END DO
                    tmp = pres
                    CALL s_mpi_allreduce_sum(tmp,pres)
                    tmp = gamma
                    CALL s_mpi_allreduce_sum(tmp,gamma)
                    tmp = pi_inf
                    CALL s_mpi_allreduce_sum(tmp,pi_inf)
                    tmp = c
                    CALL s_mpi_allreduce_sum(tmp,c)
                    tmp = accel
                    CALL s_mpi_allreduce_sum(tmp,accel)

                    IF (bubbles) THEN
                        tmp = alf
                        CALL s_mpi_allreduce_sum(tmp,alf)
                        tmp = alfgr
                        CALL s_mpi_allreduce_sum(tmp,alfgr)
                        tmp = nbub
                        CALL s_mpi_allreduce_sum(tmp,nbub)
                        tmp = nR(1)
                        CALL s_mpi_allreduce_sum(tmp,nR(1))
                        tmp = nRdot(1)
                        CALL s_mpi_allreduce_sum(tmp,nRdot(1))
                        tmp = M00
                        CALL s_mpi_allreduce_sum(tmp,M00)
                        tmp = R(1)
                        CALL s_mpi_allreduce_sum(tmp,R(1))
                        tmp = Rdot(1)
                        CALL s_mpi_allreduce_sum(tmp,Rdot(1))
                        tmp = ptilde
                        CALL s_mpi_allreduce_sum(tmp,ptilde)
                        tmp = ptot
                        CALL s_mpi_allreduce_sum(tmp,ptot)

                        IF (qbmm) THEN
                            tmp = varR
                            CALL s_mpi_allreduce_sum(tmp,varR)
                            tmp = varV
                            CALL s_mpi_allreduce_sum(tmp,varV)

                            tmp = M10
                            CALL s_mpi_allreduce_sum(tmp,M10)
                            tmp = M01
                            CALL s_mpi_allreduce_sum(tmp,M01)
                            tmp = M20
                            CALL s_mpi_allreduce_sum(tmp,M20)
                            tmp = M02
                            CALL s_mpi_allreduce_sum(tmp,M02)

                        END IF
                    END IF
                END IF

                IF (proc_rank == 0) THEN
                    IF (n == 0) THEN
                        IF (bubbles .AND. (num_fluids <= 2)) THEN
                            IF (qbmm) THEN
                                WRITE(i+30,'(6x,f12.6,14f28.16)') &
                                    nondim_time, &
                                    rho, &
                                    vel(1), &
                                    pres, &
                                    alf, &
                                    R(1), &
                                    Rdot(1), &
                                    nR(1), &
                                    nRdot(1), &
                                    varR, &
                                    varV, &
                                    M10, &
                                    M01, &
                                    M20, &
                                    M02
                            ELSE
                                WRITE(i+30,'(6x,f12.6,8f24.8)') &
                                    nondim_time, &
                                    rho, &
                                    vel(1), &
                                    pres, &
                                    alf, &
                                    R(1), &
                                    Rdot(1), &
                                    nR(1), &
                                    nRdot(1)
                                    ! ptilde, &
                                    ! ptot
                            END IF
                        ELSE IF (bubbles .AND. (num_fluids ==3)) THEN
                            WRITE(i+30,'(6x,f12.6,f24.8,f24.8,f24.8,f24.8,f24.8,' // &
                                           'f24.8,f24.8,f24.8,f24.8,f24.8, f24.8)') &
                                nondim_time, &
                                rho, &
                                vel(1), &
                                pres, &
                                alf, &
                                alfgr, &
                                nR(1), &
                                nRdot(1), &
                                R(1), &
                                Rdot(1), &
                                ptilde, &
                                ptot
                        ELSE IF (bubbles .AND. num_fluids ==4) THEN
                             WRITE(i+30,'(6x,f12.6,f24.8,f24.8,f24.8,f24.8,' // &
                                           'f24.8,f24.8,f24.8,f24.8,f24.8,f24.8,f24.8,f24.8,f24.8)') &
                                nondim_time, &
                                q_cons_vf(1)%sf(j-2,0,0), &
                                q_cons_vf(2)%sf(j-2,0,0), &
                                q_cons_vf(3)%sf(j-2,0,0), &
                                q_cons_vf(4)%sf(j-2,0,0), &
                                q_cons_vf(5)%sf(j-2,0,0), &
                                q_cons_vf(6)%sf(j-2,0,0), &
                                q_cons_vf(7)%sf(j-2,0,0), &
                                q_cons_vf(8)%sf(j-2,0,0), &
                                q_cons_vf(9)%sf(j-2,0,0), &
                                q_cons_vf(10)%sf(j-2,0,0), &
                                nbub,&
                                R(1),&
                                Rdot(1)
                        ELSE
                            WRITE(i+30,'(6X,F12.6,F24.8,F24.8,F24.8)') &
                                nondim_time, &
                                rho, &
                                vel(1), &
                                pres
                        END IF
                    ELSEIF (p == 0) THEN
                        IF (bubbles) THEN
                            WRITE(i+30,'(6X,10F24.8)') &
                                nondim_time, &
                                rho, &
                                vel(1), &
                                vel(2), &
                                pres, &
                                alf, &
                                nR(1), &
                                nRdot(1), &
                                R(1), &
                                Rdot(1)
                        ELSE
<<<<<<< HEAD
                            WRITE(i+30,'(6X,F12.6,F24.8,F24.8,F24.8,F24.8,F24.8,F24.8,F24.8)') &
                                nondim_time, &
                                rho, &
                                vel(1), &
                                pres, & 
                                alpha_rho(1)/rho, &
                                alpha_rho(2)/rho, & 
                                alpha_rho(3)/rho, & 
                                alpha(2)
                        END IF
=======
                            WRITE(i+30,'(6X,F12.6,F24.8,F24.8,F24.8,F24.8)') &
                                nondim_time, &
                                rho, &
                                vel(1), &
                                vel(2), &
                                pres
                        end IF
>>>>>>> daf5832b
                    ELSE
                        WRITE(i+30,'(6X,F12.6,F24.8,F24.8,F24.8,F24.8,' // &
                                           'F24.8,F24.8,F24.8,F24.8,' // &
                                           'F24.8)') &
                            nondim_time, &
                            rho, &
                            vel(1), &
                            vel(2), &
                            vel(3), &
                            pres, &
                            gamma, &
                            pi_inf, &
                            c, &
                            accel
                    END IF
                END IF
            END DO

        IF (integral_wrt .AND. bubbles) THEN
            IF (n == 0) THEN ! 1D simulation
                DO i = 1, num_integrals
                    int_pres = 0d0
                    max_pres = 0d0
                    k = 0; l = 0
                    npts = 0
                    DO j = 1,m
                        pres = 0d0
                        DO s = 1, num_dims
                            vel(s) = 0d0
                        END DO
                        rho = 0d0
                        pres = 0d0
                        gamma = 0d0
                        pi_inf = 0d0

                        IF ( (integral(i)%xmin <= x_cb(j)) .AND. (integral(i)%xmax >= x_cb(j)) ) THEN
                            npts = npts + 1
                            CALL s_convert_to_mixture_variables( q_cons_vf, rho, &
                                             gamma, pi_inf, &
                                             Re, We, j,k,l)
                            DO s = 1, num_dims
                                vel(s) = q_cons_vf(cont_idx%end+s)%sf(j,k,l)/rho
                            END DO

                            pres = (                                       & 
                                (q_cons_vf(E_idx)%sf(j,k,l)  -            &
                                0.5d0*(q_cons_vf(mom_idx%beg)%sf(j,k,l)**2.d0)/rho) / &
                                (1.d0 - q_cons_vf(alf_idx)%sf(j,k,l)) - &
                                pi_inf &
                                ) / gamma
                            int_pres = int_pres + (pres-1.d0)**2.d0
                        END IF
                    END DO
                    int_pres = dsqrt(int_pres / (1.d0*npts))
    
                    IF (num_procs > 1) THEN
                        tmp = int_pres
                        CALL s_mpi_allreduce_sum(tmp,int_pres)
                    END IF

                    IF (proc_rank == 0) THEN
                        IF (bubbles .AND. (num_fluids <= 2)) THEN
                            WRITE(i+70,'(6x,f12.6,f24.8)') &
                                nondim_time, int_pres
                        end IF
                    END IF
                END DO
            ELSEIF (p == 0) THEN
                IF (num_integrals .NE. 3) THEN
                    PRINT '(A)', 'Incorrect number of integrals'
                    CALL s_mpi_abort()
                END IF

                rad = integral(1)%xmax
                thickness = integral(1)%xmin

                DO i = 1,num_integrals
                    int_pres = 0d0
                    max_pres = 0d0 
                    l = 0
                    npts = 0
                    DO j = 1,m
                        DO k = 1,n
                            trigger = .FALSE.
                            IF (i==1) THEN
                                !inner portion
                                IF ( dsqrt(x_cb(j)**2.d0 + y_cb(k)**2.d0) < (rad - 0.5d0*thickness) ) &
                                    trigger = .TRUE.
                            ELSEIF (i==2) THEN
                                !net region
                                IF ( dsqrt(x_cb(j)**2.d0 + y_cb(k)**2.d0) > (rad - 0.5d0*thickness) .AND. &
                                     dsqrt(x_cb(j)**2.d0 + y_cb(k)**2.d0) < (rad + 0.5d0*thickness) ) &
                                    trigger = .TRUE.
                            ELSEIF (i==3) THEN
                                !everything else
                                IF ( dsqrt(x_cb(j)**2.d0 + y_cb(k)**2.d0) > (rad + 0.5d0*thickness) ) &
                                    trigger = .TRUE.
                            END IF

                            pres = 0d0
                            DO s = 1, num_dims
                                vel(s) = 0d0
                            END DO
                            rho = 0d0
                            pres = 0d0
                            gamma = 0d0
                            pi_inf = 0d0

                            IF (trigger) THEN
                                npts = npts + 1
                                CALL s_convert_to_mixture_variables( q_cons_vf, rho, &
                                    gamma, pi_inf, &
                                    Re, We, j,k,l)
                                DO s = 1, num_dims
                                    vel(s) = q_cons_vf(cont_idx%end+s)%sf(j,k,l)/rho
                                END DO

                                pres = (                                       & 
                                    (q_cons_vf(E_idx)%sf(j,k,l)  -            &
                                    0.5d0*(q_cons_vf(mom_idx%beg)%sf(j,k,l)**2.d0)/rho) / &
                                    (1.d0 - q_cons_vf(alf_idx)%sf(j,k,l)) - &
                                    pi_inf &
                                    ) / gamma
                                int_pres = int_pres + abs(pres-1.d0)
                                max_pres = max(max_pres,abs(pres-1.d0))
                            END IF

                       END DO
                    END DO

                    IF (npts > 0) THEN
                        int_pres = int_pres/(1.d0*npts)
                    ELSE
                        int_pres = 0.d0
                    end IF
                    
                    IF (num_procs > 1) THEN
                        tmp = int_pres
                        CALL s_mpi_allreduce_sum(tmp,int_pres)

                        tmp = max_pres
                        CALL s_mpi_allreduce_max(tmp,max_pres)
                    END IF

                    IF (proc_rank == 0) THEN
                        IF (bubbles .AND. (num_fluids <= 2)) THEN
                            WRITE(i+70,'(6x,f12.6,f24.8,f24.8)') &
                                nondim_time, int_pres, max_pres
                        end IF
                    END IF
                END DO
            END IF
        END IF


        END SUBROUTINE s_write_probe_files ! -----------------------------------



        !>  The goal of this subroutine is to write to the run-time
        !!      information file basic footer information applicable to
        !!      the current computation and to close the file when done.
        !!      The footer contains the stability criteria extrema over
        !!      all of the time-steps and the simulation run-time.
        SUBROUTINE s_close_run_time_information_file() ! -----------------------
           
            
            REAL(KIND(0d0)) :: run_time !< Run-time of the simulation
            
            
            ! Writing the footer of and closing the run-time information file
            WRITE(1,'(A)') '----------------------------------------' // &
                           '----------------------------------------'
            WRITE(1,'(A)') ''
            
                                 WRITE(1, '(A,F9.6)') 'ICFL Max: ', icfl_max
            IF(ANY(Re_size > 0)) WRITE(1, '(A,F9.6)') 'VCFL Max: ', vcfl_max
            IF(    We_size > 0 ) WRITE(1, '(A,F9.6)') 'CCFL Max: ', ccfl_max
            IF(ANY(Re_size > 0)) WRITE(1,'(A,F10.6)')   'Rc Min: ',   Rc_min
            
            CALL CPU_TIME(run_time)
            
            WRITE(1,'(A)') ''
            WRITE(1,'(A,I0,A)') 'Run-time: ', INT(ANINT(run_time)), 's'
            WRITE(1,'(A)') '========================================' // &
                           '========================================'
            CLOSE(1)
            
            
        END SUBROUTINE s_close_run_time_information_file ! ---------------------
        
        
        
        
        !> Closes communication files 
        SUBROUTINE s_close_com_files() ! ---------------------------------------

            INTEGER :: i !< Generic loop iterator

            DO i = 1, num_fluids
                IF (com_wrt(i)) THEN
                    CLOSE(i+10)
                END IF
            END DO

        END SUBROUTINE s_close_com_files ! -------------------------------------




        !> Closes coherent body files
        SUBROUTINE s_close_cb_files() ! ---------------------------------------

            INTEGER :: i !< Generic loop iterator

            DO i = 1, num_fluids
                IF (cb_wrt(i)) THEN
                    CLOSE(i+20)
                END IF
            END DO

        END SUBROUTINE s_close_cb_files ! -------------------------------------




        !> Closes probe files
        SUBROUTINE s_close_probe_files() ! -------------------------------------


            INTEGER :: i !< Generic loop iterator

            DO i = 1, num_probes
                CLOSE(i+30)
            END DO

        END SUBROUTINE s_close_probe_files ! -----------------------------------




        !>  The computation of parameters, the allocation of memory,
        !!      the association of pointers and/or the execution of any
        !!      other procedures that are necessary to setup the module.
        SUBROUTINE s_initialize_data_output_module() ! -------------------------
           
            TYPE(bounds_info) :: ix, iy, iz

            INTEGER :: i !< Generic loop iterator
            
            ! Allocating/initializing ICFL, VCFL, CCFL and Rc stability criteria
                                 ALLOCATE(icfl_sf(0:m,0:n,0:p)); icfl_max = 0d0
            IF(ANY(Re_size > 0)) ALLOCATE(vcfl_sf(0:m,0:n,0:p)); vcfl_max = 0d0
            IF(    We_size > 0 ) ALLOCATE(ccfl_sf(0:m,0:n,0:p)); ccfl_max = 0d0
            IF(ANY(Re_size > 0)) ALLOCATE(  Rc_sf(0:m,0:n,0:p));   Rc_min = 1d3
            
            
            ! Associating the procedural pointer to the appropriate subroutine
            ! that will be utilized in the conversion to the mixture variables
           
            IF (model_eqns == 1) THEN        ! Gamma/pi_inf model
                s_convert_to_mixture_variables => &
                             s_convert_mixture_to_mixture_variables
            ELSEIF (bubbles) THEN           ! Volume fraction for bubbles
                s_convert_to_mixture_variables => &
                             s_convert_species_to_mixture_variables_bubbles
            ELSE                            ! Volume fraction model
                s_convert_to_mixture_variables => &
                             s_convert_species_to_mixture_variables
            END IF

            ! Allocating the generic storage for the flow variable(s) that are
            ! going to be written to the CoM data files
            IF (ANY(com_wrt)) THEN
                ! num_fluids, mass, x-loc, y-loc, z-loc, x-vel, y-vel, z-vel, x-acc, y-acc, z-acc
                ALLOCATE(q_com(num_fluids,11))
                ! num_fluids, 2 lateral directions, 5 higher moment orders
                ALLOCATE(moments(num_fluids,2,5))
            END IF

            IF (ANY(cb_wrt)) THEN
                ! num_fluids, mass for 5 threshold mass fractions, area for 5 threshold mass fractions
                ALLOCATE(cb_mass(num_fluids,10))
                ! num_fluids, 5 threshold mass fractions, xmin, xmax, ymin, ymax, zmin, zmax
                ALLOCATE(bounds(num_fluids,5,6))
                ! num_fluids, centerline dimension for 5 threshold mass fractions
                ALLOCATE(cntrline(num_fluids,5))
            END IF

            IF (probe_wrt) THEN
                ALLOCATE(accel_mag(0:m,0:n,0:p))
                ALLOCATE(x_accel(0:m,0:n,0:p))
                IF (n > 0) THEN
                    ALLOCATE(y_accel(0:m,0:n,0:p))
                    IF (p > 0) THEN
                        ALLOCATE(z_accel(0:m,0:n,0:p))
                    END IF
                END IF
            END IF

            IF (We_size > 0 .AND. (We_riemann_flux .OR. We_rhs_flux)) THEN
                ix%beg = -buff_size; iy%beg = 0; iz%beg = 0
                IF(n > 0) iy%beg = -buff_size; IF(p > 0) iz%beg = -buff_size
                ix%end = m - ix%beg; iy%end = n - iy%beg; iz%end = p - iz%beg

                ALLOCATE(grad_x_vf(sys_size))
                ALLOCATE(grad_y_vf(sys_size))
                ALLOCATE(grad_z_vf(sys_size))
                ALLOCATE(norm_vf(1:num_fluids))
                ALLOCATE(kappa_vf(1:num_fluids))

                DO i = 1, crv_size
                    ALLOCATE(grad_x_vf(E_idx+crv_idx(i))%sf(ix%beg:ix%end, &
                                                            iy%beg:iy%end, &
                                                            iz%beg:iz%end ))
                    ALLOCATE(grad_y_vf(E_idx+crv_idx(i))%sf(ix%beg:ix%end, &
                                                            iy%beg:iy%end, &
                                                            iz%beg:iz%end ))
                    ALLOCATE(grad_z_vf(E_idx+crv_idx(i))%sf(ix%beg:ix%end, &
                                                            iy%beg:iy%end, &
                                                            iz%beg:iz%end ))
                    ALLOCATE(norm_vf(crv_idx(i))%sf(ix%beg:ix%end, &
                                                    iy%beg:iy%end, &
                                                    iz%beg:iz%end ))
                    ALLOCATE(kappa_vf(crv_idx(i))%sf(ix%beg:ix%end, &
                                                     iy%beg:iy%end, &
                                                     iz%beg:iz%end ))
                END DO
                ALLOCATE(energy(ix%beg:ix%end,iy%beg:iy%end,iz%beg:iz%end))

            END IF

            IF (parallel_io .NEQV. .TRUE.) THEN
                s_write_data_files => s_write_serial_data_files
            ELSE
                s_write_data_files => s_write_parallel_data_files
            END IF
            
        END SUBROUTINE s_initialize_data_output_module ! -----------------------
        
        
        
        
        
        !> Module deallocation and/or disassociation procedures
        SUBROUTINE s_finalize_data_output_module() ! ---------------------------

            INTEGER :: i !< Generic loop iterator
            
            ! Deallocating the ICFL, VCFL, CCFL, and Rc stability criteria
                                 DEALLOCATE(icfl_sf)
            IF(ANY(Re_size > 0)) DEALLOCATE(vcfl_sf)
            IF(    We_size > 0 ) DEALLOCATE(ccfl_sf)
            IF(ANY(Re_size > 0)) DEALLOCATE(  Rc_sf)
            
            ! Deallocating the storage employed for the flow variables that
            ! were written to CoM and probe files
            IF (ANY(com_wrt)) THEN
                DEALLOCATE(q_com)
                DEALLOCATE(moments)
            END IF

            IF (ANY(cb_wrt)) THEN
                DEALLOCATE(cb_mass)
                DEALLOCATE(bounds)
                DEALLOCATE(cntrline)
            END IF
            IF (probe_wrt) THEN
                DEALLOCATE(accel_mag)
                DEALLOCATE(x_accel)
                IF (n > 0) THEN
                    DEALLOCATE(y_accel)
                    IF (p > 0) THEN
                        DEALLOCATE(z_accel)
                    END IF
                END IF
            END IF

            IF (We_size > 0 .AND. (We_riemann_flux .OR. We_rhs_flux)) THEN

                DO i = 1, crv_size
                    DEALLOCATE(grad_x_vf(E_idx+crv_idx(i))%sf)
                    DEALLOCATE(grad_y_vf(E_idx+crv_idx(i))%sf)
                    DEALLOCATE(grad_z_vf(E_idx+crv_idx(i))%sf)
                    DEALLOCATE(norm_vf(crv_idx(i))%sf)
                    DEALLOCATE(kappa_vf(crv_idx(i))%sf)
                END DO

                DEALLOCATE(grad_x_vf,grad_y_vf,grad_z_vf)
                DEALLOCATE(norm_vf,kappa_vf)
                DEALLOCATE(energy)
            END IF

            ! Disassociating the pointer to the procedure that was utilized to
            ! to convert mixture or species variables to the mixture variables
            s_convert_to_mixture_variables => NULL()
            s_write_data_files => NULL()
            
        END SUBROUTINE s_finalize_data_output_module ! -------------------------
        
        
        
        
        
END MODULE m_data_output<|MERGE_RESOLUTION|>--- conflicted
+++ resolved
@@ -830,9 +830,6 @@
                                             (rhoref*(1.d0-q_cons_vf(4)%sf(j,0,0)))  & 
                                             ) ** lit_gamma )                        &
                                             - pi_inf
-<<<<<<< HEAD
-                                    ELSE IF ((model_eqns==2 .OR. model_eqns==3) .AND. (bubbles .NEQV. .TRUE.)) THEN
-=======
                                     ELSE IF (hypoelasticity) THEN
                                         ! elastic contribution to energy
                                         E_e = 0d0
@@ -856,8 +853,7 @@
                                             0.5d0*(q_cons_vf(mom_idx%beg)%sf(j,0,0)**2.d0)/rho - &
                                             pi_inf - E_e &
                                             ) / gamma
-                                    ELSE IF (model_eqns == 2 .AND. (bubbles .NEQV. .TRUE.)) THEN
->>>>>>> daf5832b
+                                    ELSE IF ((model_eqns == 2.OR. model_eqns==3) .AND. (bubbles .NEQV. .TRUE.)) THEN
                                         !Stiffened gas pressure from energy
                                         WRITE(2,FMT) x_cb(j), &
                                             (                                       & 
@@ -1863,13 +1859,9 @@
             REAL(KIND(0d0))                                   :: max_pres
             REAL(KIND(0d0)), DIMENSION(2)             :: Re
             REAL(KIND(0d0)), ALLOCATABLE, DIMENSION(:,:)      :: We
-<<<<<<< HEAD
             REAL(KIND(0d0)), DIMENSION(num_fluids)            :: alpha_rho
-           
-=======
             REAL(KIND(0d0))                                   :: E_e
             
->>>>>>> daf5832b
             INTEGER :: i,j,k,l,s !< Generic loop iterator
 
             REAL(KIND(0d0)) :: nondim_time !< Non-dimensional time
@@ -2066,12 +2058,7 @@
                             ! Computing/Sharing necessary state variables
                             CALL s_convert_to_mixture_variables( q_cons_vf, rho, &
                                                  gamma, pi_inf, &
-<<<<<<< HEAD
-                                                 Re, We, j-2,k-2,l)
-
-=======
                                                  Re, We, j-2,k-2,l,G,fluid_pp(:)%G)
->>>>>>> daf5832b
                             DO s = 1, num_dims
                                 vel(s) = q_cons_vf(cont_idx%end+s)%sf(j-2,k-2,l)/rho
                             END DO
@@ -2085,9 +2072,6 @@
                                     (rhoref*(1.d0-q_cons_vf(4)%sf(j-2,k-2,l)))  & 
                                     ) ** lit_gamma )                        &
                                     - pi_inf
-<<<<<<< HEAD
-                            ELSE IF ((model_eqns == 2 .OR. model_eqns == 3) .AND. (bubbles .NEQV. .TRUE.)) THEN
-=======
                             ELSE IF (hypoelasticity) THEN
                             ! calculate elastic contribution to Energy
                             E_e = 0d0
@@ -2111,9 +2095,7 @@
                                pi_inf - E_e &
                                ) / gamma 
 
-
-                            ELSE IF (model_eqns == 2 .AND. (bubbles .NEQV. .TRUE.)) THEN
->>>>>>> daf5832b
+                            ELSE IF ((model_eqns == 2 .OR. model_eqns == 3) .AND. (bubbles .NEQV. .TRUE.)) THEN
                                 !Stiffened gas pressure from energy
                                 pres = (                                       & 
                                     q_cons_vf(E_idx)%sf(j-2,k-2,l)  -            &
@@ -2376,7 +2358,6 @@
                                 R(1), &
                                 Rdot(1)
                         ELSE
-<<<<<<< HEAD
                             WRITE(i+30,'(6X,F12.6,F24.8,F24.8,F24.8,F24.8,F24.8,F24.8,F24.8)') &
                                 nondim_time, &
                                 rho, &
@@ -2387,15 +2368,6 @@
                                 alpha_rho(3)/rho, & 
                                 alpha(2)
                         END IF
-=======
-                            WRITE(i+30,'(6X,F12.6,F24.8,F24.8,F24.8,F24.8)') &
-                                nondim_time, &
-                                rho, &
-                                vel(1), &
-                                vel(2), &
-                                pres
-                        end IF
->>>>>>> daf5832b
                     ELSE
                         WRITE(i+30,'(6X,F12.6,F24.8,F24.8,F24.8,F24.8,' // &
                                            'F24.8,F24.8,F24.8,F24.8,' // &
