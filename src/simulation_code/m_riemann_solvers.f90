--- conflicted
+++ resolved
@@ -144,13 +144,8 @@
                                                    iz%beg:iz%end)
         end do
 
-<<<<<<< HEAD
-        !$ acc data copyin(qL_prim_rs_vf_flat,qR_prim_rs_vf_flat,dir_idx,dir_flg) copyout(flux_vf_flat,flux_src_vf_flat) 
-        !$ acc parallel loop gang vector private(alpha_rho_L, alpha_rho_R, vel_L, vel_R, alpha_L, alpha_R, pres_L, pres_R, s_M, s_P, xi_L, xi_R, xi_M, xi_P)
-=======
-        !$acc data copyin(qL_prim_rs_vf_flat,qR_prim_rs_vf_flat,dir_idx,dir_flg,gammas,pi_infs) copyout(flux_vf_flat,flux_src_vf_flat) 
-        !$acc parallel loop collapse(3) gang vector private(alpha_rho_L, alpha_rho_R, vel_L, vel_R, alpha_L, alpha_R)
->>>>>>> 4d77ec94
+        !$ acc data copyin(qL_prim_rs_vf_flat,qR_prim_rs_vf_flat,dir_idx,dir_flg,gammas,pi_infs) copyout(flux_vf_flat,flux_src_vf_flat) 
+        !$ acc parallel loop collapse(3) gang vector private(alpha_rho_L, alpha_rho_R, vel_L, vel_R, alpha_L, alpha_R)
         do l = izb, ize
             do k = iyb, iye
                 do j = ixb, ixe
